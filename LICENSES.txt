The pyFAI library is released under GPL license.

However some modules/sub-parts are available under MIT license:

build-deb.sh

benchmark/
          benchmark.py
          benchmark_distortion.py
          benchmark_ocl_csr3.py
          benchmark_split.py

pyFAI-src/
          _version.py
          diffmap_widget.py
          diffmap.py
          multi_geometry.py
<<<<<<< HEAD
          ocl_sort.py 
=======
          ocl_sort.py

>>>>>>> 42ec7017
openCL/bitonic.cl
       separate.cl
       for_eclipse.h

sandbox/
        blob.py
        bug-1280.py
        bug_ocl_cpu.py
        bug_ocl_gpu.py
        check_calib.py
        chi_square.py
        chi_square_ds8.py
        debug_ocl_sort.py
        debug_split_pixel.py
        demo_bitonic.py
        mactrace.py
        memleak.py
        moke.poni
        profile_csr_2d.py
        profile_csr_all_platforms.py
        profile_csr_fullsplit.py
        profile_hdf5.py
        profile_ocl_lut.py
        splitpixel_vs_splitpixelfull.p
        utilstest.py
src/
    crc32.c
    crc32.h
    crc32.pxd
    fastcrc.pyx

test/test_ocl_sort.py
     test_multi_geometry.py

Files under BSD license:
/doc/source/mathjax.py (Copyright 2007-2013 by the Sphinx team)<|MERGE_RESOLUTION|>--- conflicted
+++ resolved
@@ -15,17 +15,14 @@
           diffmap_widget.py
           diffmap.py
           multi_geometry.py
-<<<<<<< HEAD
-          ocl_sort.py 
-=======
           ocl_sort.py
 
->>>>>>> 42ec7017
 openCL/bitonic.cl
        separate.cl
        for_eclipse.h
-
+       
 sandbox/
+        demo_bitonic.py
         blob.py
         bug-1280.py
         bug_ocl_cpu.py
