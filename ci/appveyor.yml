# AppVeyor.com is a Continuous Integration service to build and run tests under
# Windows
# https://ci.appveyor.com/project/ESRF/pyFAI

version: 0.13.{build}
shallow_clone: true
build: false

notifications:
- provider: Email
  to:
  - silx-ci@edna-site.org
  subject: '[CI] appveyor'
  on_build_success: false
  on_build_failure: false
  on_build_status_changed: true

os:
    - Visual Studio 2015

cache:
    - '%LOCALAPPDATA%\pip\Cache'

environment:
    global:
        WIN_SDK_ROOT: "C:\\Program Files\\Microsoft SDKs\\Windows"
        VENV_BUILD_DIR: "venv_build"
        VENV_TEST_DIR: "venv_test"

    matrix:
        # Python 2.7
        - PYTHON_DIR: "C:\\Python27-x64"
          QT_BINDING: "PyQt4"
          PYTHON_VERSION: "2.7.11"
          PYTHON_ARCH: "64"
          BUILD_ARGS: ""

        # Python 2.7
        - PYTHON_DIR: "C:\\Python27-x64"
          QT_BINDING: "PySide"
          PYTHON_VERSION: "2.7.11"
          PYTHON_ARCH: "64"
          BUILD_ARGS: ""

        # Python 3.6
        - PYTHON_DIR: "C:\\Python36-x64"
          QT_BINDING: "PyQt5"
          PYTHON_VERSION: "3.6"
          PYTHON_ARCH: "64"
          # OpenMP is not available on python 3.4
          #BUILD_ARGS: "--no-openmp"


install:
    # Add Python to PATH
    - "SET PATH=%PYTHON_DIR%;%PYTHON_DIR%\\Scripts;%PATH%"

    # Upgrade/install distribution modules
    - "pip install --upgrade setuptools"
    - "python -m pip install --upgrade pip"

    # Install virtualenv
    - "pip install --upgrade virtualenv"
    - "virtualenv --version"

build_script:
    # Create build virtualenv
    - "virtualenv --clear %VENV_BUILD_DIR%"
    - "%VENV_BUILD_DIR%\\Scripts\\activate.bat"

    # Configure MSVC environment
    # Python 3.3 x64 and Python 3.4 x64 need a special configuration
    #- ps: >-
    #    If (($env:PYTHON_ARCH -eq "64") -And (($env:PYTHON_VERSION -Like "3.3.*") -Or ($env:PYTHON_VERSION -Like "3.4.*"))) {
    #      & "C:\\Program Files\\Microsoft SDKs\\Windows\\v7.1\\Bin\\SetEnv.cmd" /x64
    #    }

    # Install build dependencies
    - "pip install --upgrade wheel"
    - "pip install numpy cython --upgrade"
    - "pip install scipy --upgrade --pre"
    - "pip install silx"
    - "pip install --trusted-host www.silx.org --find-links http://www.silx.org/pub/wheelhouse/ -r ci/requirements_appveyor.txt --upgrade"

    # Print Python info
    - "python ci\\info_platform.py"
    - "pip list"
    - "dir"

    # Build
    - "del pyFAI\\ext\\histogram.c"
    - "python setup.py build %BUILD_ARGS%"
    #- "python setup.py test"
<<<<<<< HEAD
    - "python run_tests.py -i -m --no-gui"
=======
    - "python run_tests.py -m"
>>>>>>> 42243239
    - "python setup.py bdist_wheel bdist_msi"
    - ps: "ls dist"
    # Install the generated wheel package to test it
    - "pip install --pre --no-index --find-links dist/ pyFAI"

  # Leave build virtualenv
    - "%VENV_BUILD_DIR%\\Scripts\\deactivate.bat"
    - "rmdir %VENV_BUILD_DIR% /s /q"

test_script:
    # Create test virtualenv
    - "virtualenv --clear %VENV_TEST_DIR%"
    - "%VENV_TEST_DIR%\\Scripts\\activate.bat"

    # Upgrade distribution modules
    - "python -m pip install --upgrade pip"
    - "pip install --upgrade setuptools wheel"
    # Fix issue on setuptools ("python setup.py --name" used py run_tests.py)
    - "pip install cython numpy scipy --upgrade --pre" 
    # Install other build dependencies
    - "pip install --trusted-host www.silx.org --find-links http://www.silx.org/pub/wheelhouse/ -r ci/requirements_appveyor.txt --upgrade"
    # Install selected Qt binding
    - "pip install --pre --trusted-host www.silx.org --find-links http://www.silx.org/pub/wheelhouse/ %QT_BINDING%"
    # Install the generated wheel package to test it
    - "pip install --pre --find-links dist/ pyFAI"

    # Print Python info
    - "python ci\\info_platform.py"
    - "pip list"
<<<<<<< HEAD
    - "python run_tests.py -v --qt-binding %QT_BINDING%"
=======
    - "python run_tests.py --installed"
>>>>>>> 42243239

    # Leave test virtualenv
    - "%VENV_TEST_DIR%\\Scripts\\deactivate.bat"
    - "rmdir %VENV_TEST_DIR% /s /q"

artifacts:
    # Archive the generated wheel package in the ci.appveyor.com build report.
    - path: dist\*<|MERGE_RESOLUTION|>--- conflicted
+++ resolved
@@ -30,22 +30,19 @@
     matrix:
         # Python 2.7
         - PYTHON_DIR: "C:\\Python27-x64"
-          QT_BINDING: "PyQt4"
           PYTHON_VERSION: "2.7.11"
           PYTHON_ARCH: "64"
           BUILD_ARGS: ""
 
-        # Python 2.7
-        - PYTHON_DIR: "C:\\Python27-x64"
-          QT_BINDING: "PySide"
-          PYTHON_VERSION: "2.7.11"
+        # Python 3.5
+        - PYTHON_DIR: "C:\\Python35-x64"
+          PYTHON_VERSION: "3.5.0"
           PYTHON_ARCH: "64"
           BUILD_ARGS: ""
 
         # Python 3.6
         - PYTHON_DIR: "C:\\Python36-x64"
-          QT_BINDING: "PyQt5"
-          PYTHON_VERSION: "3.6"
+          #PYTHON_VERSION: "3.4.3"
           PYTHON_ARCH: "64"
           # OpenMP is not available on python 3.4
           #BUILD_ARGS: "--no-openmp"
@@ -91,11 +88,7 @@
     - "del pyFAI\\ext\\histogram.c"
     - "python setup.py build %BUILD_ARGS%"
     #- "python setup.py test"
-<<<<<<< HEAD
-    - "python run_tests.py -i -m --no-gui"
-=======
     - "python run_tests.py -m"
->>>>>>> 42243239
     - "python setup.py bdist_wheel bdist_msi"
     - ps: "ls dist"
     # Install the generated wheel package to test it
@@ -117,19 +110,13 @@
     - "pip install cython numpy scipy --upgrade --pre" 
     # Install other build dependencies
     - "pip install --trusted-host www.silx.org --find-links http://www.silx.org/pub/wheelhouse/ -r ci/requirements_appveyor.txt --upgrade"
-    # Install selected Qt binding
-    - "pip install --pre --trusted-host www.silx.org --find-links http://www.silx.org/pub/wheelhouse/ %QT_BINDING%"
     # Install the generated wheel package to test it
     - "pip install --pre --find-links dist/ pyFAI"
 
     # Print Python info
     - "python ci\\info_platform.py"
     - "pip list"
-<<<<<<< HEAD
-    - "python run_tests.py -v --qt-binding %QT_BINDING%"
-=======
     - "python run_tests.py --installed"
->>>>>>> 42243239
 
     # Leave test virtualenv
     - "%VENV_TEST_DIR%\\Scripts\\deactivate.bat"
