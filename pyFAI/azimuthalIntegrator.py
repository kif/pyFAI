--- conflicted
+++ resolved
@@ -32,11 +32,7 @@
 __contact__ = "Jerome.Kieffer@ESRF.eu"
 __license__ = "MIT"
 __copyright__ = "European Synchrotron Radiation Facility, Grenoble, France"
-<<<<<<< HEAD
 __date__ = "15/06/2018"
-=======
-__date__ = "12/06/2018"
->>>>>>> 35ff76b8
 __status__ = "stable"
 __docformat__ = 'restructuredtext'
 
