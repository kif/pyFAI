#!/usr/bin/env python
# -*- coding: utf-8 -*-
#
#    Project: Azimuthal integration
#             https://github.com/silx-kit/pyFAI
#
#    Copyright (C) 2012-2018 European Synchrotron Radiation Facility, Grenoble, France
#
#    Principal author:       Jérôme Kieffer (Jerome.Kieffer@ESRF.eu)
#
#  Permission is hereby granted, free of charge, to any person obtaining a copy
#  of this software and associated documentation files (the "Software"), to deal
#  in the Software without restriction, including without limitation the rights
#  to use, copy, modify, merge, publish, distribute, sublicense, and/or sell
#  copies of the Software, and to permit persons to whom the Software is
#  furnished to do so, subject to the following conditions:
#  .
#  The above copyright notice and this permission notice shall be included in
#  all copies or substantial portions of the Software.
#  .
#  THE SOFTWARE IS PROVIDED "AS IS", WITHOUT WARRANTY OF ANY KIND, EXPRESS OR
#  IMPLIED, INCLUDING BUT NOT LIMITED TO THE WARRANTIES OF MERCHANTABILITY,
#  FITNESS FOR A PARTICULAR PURPOSE AND NONINFRINGEMENT. IN NO EVENT SHALL THE
#  AUTHORS OR COPYRIGHT HOLDERS BE LIABLE FOR ANY CLAIM, DAMAGES OR OTHER
#  LIABILITY, WHETHER IN AN ACTION OF CONTRACT, TORT OR OTHERWISE, ARISING FROM,
#  OUT OF OR IN CONNECTION WITH THE SOFTWARE OR THE USE OR OTHER DEALINGS IN
#  THE SOFTWARE.

from __future__ import absolute_import, print_function, with_statement, division

__author__ = "Jérôme Kieffer"
__contact__ = "Jerome.Kieffer@ESRF.eu"
__license__ = "MIT"
__copyright__ = "European Synchrotron Radiation Facility, Grenoble, France"
<<<<<<< HEAD
__date__ = "18/12/2018"
=======
__date__ = "14/12/2018"
>>>>>>> 4f0a2125
__status__ = "stable"
__docformat__ = 'restructuredtext'

import os
import logging
logger = logging.getLogger(__name__)
import warnings
import tempfile
import threading
from collections import OrderedDict
import gc
from math import pi, log
import numpy
from numpy import rad2deg
from .geometry import Geometry
from . import units
from .utils import EPS32, deg2rad, crc32
from .utils.decorators import deprecated, deprecated_warning
from .containers import Integrate1dResult, Integrate2dResult
from .io import DefaultAiWriter
error = None

from .method_registry import IntegrationMethod, Method

# Register numpy integrators which are fail-safe
IntegrationMethod(1, "no", "histogram", "python", old_method="numpy",
                  class_funct=(None, numpy.histogram))
IntegrationMethod(2, "no", "histogram", "python", old_method="numpy",
                  class_funct=(None, numpy.histogram2d))

from .engines.preproc import preproc as preproc_np


try:
    from .ext.preproc import preproc as preproc_cy
except ImportError as err:
    logger.warning("ImportError pyFAI.ext.preproc %s", err)
    preproc = preproc_np
else:
    preproc = preproc_cy

try:
    from .ext import histogram
except ImportError as error:
    logger.error("Unable to import pyFAI.ext.histogram"
                 " Cython histogram implementation: %s", error)
    histogram = None
else:
    # Register histogram integrators
    IntegrationMethod(1, "no", "histogram", "cython", old_method="cython",
                      class_funct=(None, histogram.histogram))
    IntegrationMethod(2, "no", "histogram", "cython", old_method="cython",
                      class_funct=(None, histogram.histogram2d))


try:
    from .ext import splitBBox  # IGNORE:F0401
except ImportError as error:
    logger.error("Unable to import pyFAI.ext.splitBBox"
                 " Bounding Box pixel splitting: %s", error)
    splitBBox = None
else:
    # Register splitBBox integrators
    IntegrationMethod(1, "bbox", "histogram", "cython", old_method="bbox",
                      class_funct=(None, splitBBox.histoBBox1d))
    IntegrationMethod(2, "bbox", "histogram", "cython", old_method="bbox",
                      class_funct=(None, splitBBox.histoBBox2d))


try:
    from .ext import splitPixel
except ImportError as error:
    logger.error("Unable to import pyFAI.ext.splitPixel full pixel splitting: %s", error)
    logger.debug("Backtrace", exc_info=True)
    splitPixel = None
else:
    # Register splitPixel integrators
    IntegrationMethod(1, "full", "histogram", "cython", old_method="splitpixel",
                      class_funct=(None, splitPixel.fullSplit1D))
    IntegrationMethod(2, "pseudo", "histogram", "cython", old_method="splitpixel",
                      class_funct=(None, splitPixel.fullSplit2D))

try:
    from .ext import splitBBoxCSR  # IGNORE:F0401
except ImportError as error:
    logger.error("Unable to import pyFAI.ext.splitBBoxCSR"
                 " CSR based azimuthal integration: %s", error)
    splitBBoxCSR = None
else:
    # Register splitBBoxCSR integrators
    IntegrationMethod(1, "no", "CSR", "cython", old_method="nosplit_csr",
                      class_funct=(splitBBoxCSR.HistoBBox1d, splitBBoxCSR.HistoBBox1d.integrate))
    IntegrationMethod(2, "no", "CSR", "cython", old_method="nosplit_csr",
                      class_funct=(splitBBoxCSR.HistoBBox2d, splitBBoxCSR.HistoBBox2d.integrate))
    IntegrationMethod(1, "bbox", "CSR", "cython", old_method="csr",
                      class_funct=(splitBBoxCSR.HistoBBox1d, splitBBoxCSR.HistoBBox1d.integrate))
    IntegrationMethod(2, "bbox", "CSR", "cython", old_method="csr",
                      class_funct=(splitBBoxCSR.HistoBBox2d, splitBBoxCSR.HistoBBox2d.integrate))


try:
    from .ext import splitBBoxLUT
except ImportError as error:
    logger.warning("Unable to import pyFAI.ext.splitBBoxLUT for"
                   " Look-up table based azimuthal integration")
    logger.debug("Backtrace", exc_info=True)
    splitBBoxLUT = None
else:
    # Register splitBBoxLUT integrators
    IntegrationMethod(1, "bbox", "LUT", "cython", old_method="lut",
                      class_funct=(splitBBoxLUT.HistoBBox1d, splitBBoxLUT.HistoBBox1d.integrate))
    IntegrationMethod(2, "bbox", "LUT", "cython", old_method="lut",
                      class_funct=(splitBBoxLUT.HistoBBox2d, splitBBoxLUT.HistoBBox2d.integrate))

try:
    from .ext import splitPixelFullLUT
except ImportError as error:
    logger.warning("Unable to import pyFAI.ext.splitPixelFullLUT for"
                   " Look-up table based azimuthal integration")
    logger.debug("Backtrace", exc_info=True)
    splitPixelFullLUT = None
else:
    # Register splitPixelFullLUT integrators
    IntegrationMethod(1, "full", "LUT", "cython", old_method="full_lut",
                      class_funct=(splitPixelFullLUT.HistoLUT1dFullSplit, splitPixelFullLUT.HistoLUT1dFullSplit.integrate))
    IntegrationMethod(2, "full", "LUT", "cython", old_method="full_lut",
                      class_funct=(splitPixelFullLUT.HistoLUT2dFullSplit, splitPixelFullLUT.HistoLUT2dFullSplit.integrate))


try:
    from .ext import splitPixelFullCSR  # IGNORE:F0401
except ImportError as error:
    logger.error("Unable to import pyFAI.ext.splitPixelFullCSR"
                 " CSR based azimuthal integration: %s", error)
    splitPixelFullCSR = None
else:
    # Register splitPixelFullCSR integrators
    IntegrationMethod(1, "full", "CSR", "cython", old_method="full_csr",
                      class_funct=(splitPixelFullCSR.FullSplitCSR_1d, splitPixelFullCSR.FullSplitCSR_1d.integrate))
    IntegrationMethod(2, "full", "CSR", "cython", old_method="full_csr",
                      class_funct=(splitPixelFullCSR.FullSplitCSR_2d, splitPixelFullCSR.FullSplitCSR_2d.integrate))

from .opencl import ocl
if ocl:
    devices_list = []
    devtype_list = []
    devices = OrderedDict()
    perf = []
    for platform in ocl.platforms:
        for device in platform.devices:
            perf.append(device.flops)
            devices_list.append((platform.id, device.id))
            devtype_list.append(device.type.lower())

    for idx in (len(perf) - 1 - numpy.argsort(perf)):
        device = devices_list[idx]
        devices[device] = ("%s / %s" % (ocl.platforms[device[0]].name, ocl.platforms[device[0]].devices[device[1]].name),
                           devtype_list[idx])

    try:
        from .opencl import azim_hist as ocl_azim  # IGNORE:F0401
    except ImportError as error:  # IGNORE:W0703
        logger.error("Unable to import pyFAI.opencl.azim_hist: %s", error)
        ocl_azim = None
    else:
        for ids, name in devices.items():
            IntegrationMethod(1, "no", "histogram", "OpenCL",
                              class_funct=(ocl_azim.Integrator1d, ocl_azim.Integrator1d.execute),
                              target=ids, target_name=name[0], target_type=name[1])
    try:
        from .opencl import azim_csr as ocl_azim_csr  # IGNORE:F0401
    except ImportError as error:
        logger.error("Unable to import pyFAI.opencl.azim_csr: %s", error)
        ocl_azim_csr = None
    else:
        if splitBBoxCSR:
            for ids, name in devices.items():
                IntegrationMethod(1, "bbox", "CSR", "OpenCL",
                                  class_funct=(ocl_azim_csr.OCL_CSR_Integrator, ocl_azim_csr.OCL_CSR_Integrator.integrate),
                                  target=ids, target_name=name[0], target_type=name[1])
                IntegrationMethod(2, "bbox", "CSR", "OpenCL",
                                  class_funct=(ocl_azim_csr.OCL_CSR_Integrator, ocl_azim_csr.OCL_CSR_Integrator.integrate),
                                  target=ids, target_name=name[0], target_type=name[1])
                IntegrationMethod(1, "no", "CSR", "OpenCL",
                                  class_funct=(ocl_azim_csr.OCL_CSR_Integrator, ocl_azim_csr.OCL_CSR_Integrator.integrate),
                                  target=ids, target_name=name[0], target_type=name[1])
                IntegrationMethod(2, "no", "CSR", "OpenCL",
                                  class_funct=(ocl_azim_csr.OCL_CSR_Integrator, ocl_azim_csr.OCL_CSR_Integrator.integrate),
                                  target=ids, target_name=name[0], target_type=name[1])
        if splitPixelFullCSR:
            for ids, name in devices.items():
                IntegrationMethod(1, "full", "CSR", "OpenCL",
                                  class_funct=(ocl_azim_csr.OCL_CSR_Integrator, ocl_azim_csr.OCL_CSR_Integrator.integrate),
                                  target=ids, target_name=name[0], target_type=name[1])
                IntegrationMethod(2, "full", "CSR", "OpenCL",
                                  class_funct=(ocl_azim_csr.OCL_CSR_Integrator, ocl_azim_csr.OCL_CSR_Integrator.integrate),
                                  target=ids, target_name=name[0], target_type=name[1])

    try:
        from .opencl import azim_lut as ocl_azim_lut  # IGNORE:F0401
    except ImportError as error:  # IGNORE:W0703
        logger.error("Unable to import pyFAI.opencl.azim_lut: %s", error)
        ocl_azim_lut = None
    else:
        if splitBBoxLUT:
            for ids, name in devices.items():
                IntegrationMethod(1, "bbox", "LUT", "OpenCL",
                                  class_funct=(ocl_azim_lut.OCL_LUT_Integrator, ocl_azim_lut.OCL_LUT_Integrator.integrate),
                                  target=ids, target_name=name[0], target_type=name[1])
                IntegrationMethod(2, "bbox", "LUT", "OpenCL",
                                  class_funct=(ocl_azim_lut.OCL_LUT_Integrator, ocl_azim_lut.OCL_LUT_Integrator.integrate),
                                  target=ids, target_name=name[0], target_type=name[1])
                IntegrationMethod(1, "no", "LUT", "OpenCL",
                                  class_funct=(ocl_azim_lut.OCL_LUT_Integrator, ocl_azim_lut.OCL_LUT_Integrator.integrate),
                                  target=ids, target_name=name[0], target_type=name[1])
                IntegrationMethod(2, "no", "LUT", "OpenCL",
                                  class_funct=(ocl_azim_lut.OCL_LUT_Integrator, ocl_azim_lut.OCL_LUT_Integrator.integrate),
                                  target=ids, target_name=name[0], target_type=name[1])
        if splitPixelFullLUT:
            for ids, name in devices.items():
                IntegrationMethod(1, "full", "LUT", "OpenCL",
                                  class_funct=(ocl_azim_lut.OCL_LUT_Integrator, ocl_azim_lut.OCL_LUT_Integrator.integrate),
                                  target=ids, target_name=name[0], target_type=name[1])
                IntegrationMethod(2, "full", "LUT", "OpenCL",
                                  class_funct=(ocl_azim_lut.OCL_LUT_Integrator, ocl_azim_lut.OCL_LUT_Integrator.integrate),
                                  target=ids, target_name=name[0], target_type=name[1])

    try:
        from .opencl import sort as ocl_sort
    except ImportError as error:  # IGNORE:W0703
        logger.error("Unable to import pyFAI.opencl.sort: %s", error)
        ocl_sort = None
else:
    ocl_azim = ocl_azim_csr = ocl_azim_lut = None

from .engines import Engine

# Few constants for engine names:
OCL_CSR_ENGINE = "ocl_csr_integr"
OCL_LUT_ENGINE = "ocl_lut_integr"
OCL_HIST_ENGINE = "ocl_histogram"
OCL_SORT_ENGINE = "ocl_sorter"
EXT_LUT_ENGINE = "lut_integrator"
EXT_CSR_ENGINE = "csr_integrator"


PREFERED_METHODS_1D = IntegrationMethod.select_method(1, split="full", algo="histogram") + \
                      IntegrationMethod.select_method(1, split="pseudo", algo="histogram") + \
                      IntegrationMethod.select_method(1, split="bbox", algo="histogram") + \
                      IntegrationMethod.select_method(1, split="no", algo="histogram")
PREFERED_METHODS_2D = IntegrationMethod.select_method(2, split="full", algo="histogram") + \
                      IntegrationMethod.select_method(2, split="pseudo", algo="histogram") + \
                      IntegrationMethod.select_method(2, split="bbox", algo="histogram") + \
                      IntegrationMethod.select_method(2, split="no", algo="histogram")


class AzimuthalIntegrator(Geometry):
    """
    This class is an azimuthal integrator based on P. Boesecke's
    geometry and histogram algorithm by Manolo S. del Rio and V.A Sole

    All geometry calculation are done in the Geometry class

    main methods are:

        >>> tth, I = ai.integrate1d(data, npt, unit="2th_deg")
        >>> q, I, sigma = ai.integrate1d(data, npt, unit="q_nm^-1", error_model="poisson")
        >>> regrouped = ai.integrate2d(data, npt_rad, npt_azim, unit="q_nm^-1")[0]
    """

    DEFAULT_METHOD_1D = PREFERED_METHODS_1D[0]
    DEFAULT_METHOD_2D = PREFERED_METHODS_2D[0]
    "Fail-safe low-memory integrator"

    USE_LEGACY_MASK_NORMALIZATION = True
    """If true, the Python engine integrator will normalize the mask to use the
    most frequent value of the mask as the non-masking value.

    This behaviour is not consistant with other engines and is now deprecated.
    This flag will be turned off in the comming releases.

    Turning off this flag force the user to provide a mask with 0 as non-masking
    value. And any non-zero as masking value (negative or positive value). A
    boolean mask is also accepted (`True` is the masking value).
    """

    def __init__(self, dist=1, poni1=0, poni2=0,
                 rot1=0, rot2=0, rot3=0,
                 pixel1=None, pixel2=None,
                 splineFile=None, detector=None, wavelength=None):
        """
        :param dist: distance sample - detector plan (orthogonal distance, not along the beam), in meter.
        :type dist: float
        :param poni1: coordinate of the point of normal incidence along the detector's first dimension, in meter
        :type poni1: float
        :param poni2: coordinate of the point of normal incidence along the detector's second dimension, in meter
        :type poni2: float
        :param rot1: first rotation from sample ref to detector's ref, in radians
        :type rot1: float
        :param rot2: second rotation from sample ref to detector's ref, in radians
        :type rot2: float
        :param rot3: third rotation from sample ref to detector's ref, in radians
        :type rot3: float
        :param pixel1: Deprecated. Pixel size of the fist dimension of the detector,  in meter.
            If both pixel1 and pixel2 are not None, detector pixel size is overwritten.
            Prefer defining the detector pixel size on the provided detector object.
            Prefer defining the detector pixel size on the provided detector
            object (``detector.pixel1 = 5e-6``).
        :type pixel1: float
        :param pixel2: Deprecated. Pixel size of the second dimension of the detector,  in meter.
            If both pixel1 and pixel2 are not None, detector pixel size is overwritten.
            Prefer defining the detector pixel size on the provided detector
            object (``detector.pixel2 = 5e-6``).
        :type pixel2: float
        :param splineFile: Deprecated. File containing the geometric distortion of the detector.
            If not None, pixel1 and pixel2 are ignored and detector spline is overwritten.
            Prefer defining the detector spline manually
            (``detector.splineFile = "file.spline"``).
        :type splineFile: str
        :param detector: name of the detector or Detector instance. String
            description is deprecated. Prefer using the result of the detector
            factory: ``pyFAI.detector_factory("eiger4m")``
        :type detector: str or pyFAI.Detector
        :param wavelength: Wave length used in meter
        :type wavelength: float
        """
        Geometry.__init__(self, dist, poni1, poni2,
                          rot1, rot2, rot3,
                          pixel1, pixel2, splineFile, detector, wavelength)
        self._nbPixCache = {}  # key=shape, value: array

        # mask, maskfile, darkcurrent and flatfield are properties pointing to
        # self.detector now (16/06/2017)

        self._lock = threading.Semaphore()
        self.engines = {}  # key: name of the engine,

        self._empty = 0.0

    def reset(self):
        """Reset azimuthal integrator in addition to other arrays.
        """
        Geometry.reset(self)
        self.reset_engines()

    def reset_engines(self):
        """Urgently free memory by deleting all regrid-engines"""
        with self._lock:
            for key in list(self.engines.keys()):  # explicit copy
                self.engines.pop(key).reset()
        gc.collect()

    def create_mask(self, data, mask=None,
                    dummy=None, delta_dummy=None, mode="normal"):
        """
        Combines various masks into another one.

        :param data: input array of data
        :type data: ndarray
        :param mask: input mask (if none, self.mask is used)
        :type mask: ndarray
        :param dummy: value of dead pixels
        :type dummy: float
        :param delta_dumy: precision of dummy pixels
        :type delta_dummy: float
        :param mode: can be "normal" or "numpy" (inverted) or "where" applied to the mask
        :type mode: str

        :return: the new mask
        :rtype: ndarray of bool

        This method combine two masks (dynamic mask from *data &
        dummy* and *mask*) to generate a new one with the 'or' binary
        operation.  One can adjust the level, with the *dummy* and
        the *delta_dummy* parameter, when you consider the *data*
        values needs to be masked out.

        This method can work in two different *mode*:

            * "normal": False for valid pixels, True for bad pixels
            * "numpy": True for valid pixels, false for others

        This method tries to accomodate various types of masks (like
        valid=0 & masked=-1, ...) and guesses if an input mask needs
        to be inverted.
        """
        shape = data.shape
        #       ^^^^   this is why data is mandatory !
        if mask is None:
            mask = self.mask
        if mask is None:
            mask = numpy.zeros(shape, dtype=bool)
        else:
            mask = mask.astype(bool)
        if self.USE_LEGACY_MASK_NORMALIZATION:
            if mask.sum(dtype=int) > mask.size // 2:
                reason = "The provided mask is not complient with other engines. "\
                    "The feature which automatically invert it will be removed soon. "\
                    "For more information see https://github.com/silx-kit/pyFAI/pull/868"
                deprecated_warning(__name__, name="provided mask content", reason=reason)
                numpy.logical_not(mask, mask)
        if (mask.shape != shape):
            try:
                mask = mask[:shape[0], :shape[1]]
            except Exception as error:  # IGNORE:W0703
                logger.error("Mask provided has wrong shape:"
                             " expected: %s, got %s, error: %s",
                             shape, mask.shape, error)
                mask = numpy.zeros(shape, dtype=bool)
        if dummy is not None:
            if delta_dummy is None:
                numpy.logical_or(mask, (data == dummy), mask)
            else:
                numpy.logical_or(mask,
                                 abs(data - dummy) <= delta_dummy,
                                 mask)
        if mode == "numpy":
            numpy.logical_not(mask, mask)
        elif mode == "where":
            mask = numpy.where(numpy.logical_not(mask))
        return mask

    def dark_correction(self, data, dark=None):
        """
        Correct for Dark-current effects.
        If dark is not defined, correct for a dark set by "set_darkfiles"

        :param data: input ndarray with the image
        :param dark: ndarray with dark noise or None
        :return: 2tuple: corrected_data, dark_actually used (or None)
        """
        dark = dark if dark is not None else self.detector.darkcurrent
        if dark is not None:
            return data - dark, dark
        else:
            return data, None

    def flat_correction(self, data, flat=None):
        """
        Correct for flat field.
        If flat is not defined, correct for a flat set by "set_flatfiles"

        :param data: input ndarray with the image
        :param flat: ndarray with flatfield or None for no correction
        :return: 2tuple: corrected_data, flat_actually used (or None)
        """
        flat = flat if flat is not None else self.detector.flatfield
        if flat is not None:
            return data / flat, flat
        else:
            return data, None

    @deprecated(reason="Not maintained", since_version="0.10")
    def xrpd_OpenCL(self, data, npt, filename=None, correctSolidAngle=True,
                    dark=None, flat=None,
                    tthRange=None, mask=None, dummy=None, delta_dummy=None,
                    devicetype="gpu", useFp64=True,
                    platformid=None, deviceid=None, safe=True):
        """
        Calculate the powder diffraction pattern from a set of data,
        an image.

        This is (now) a pure pyopencl implementation so it just needs
        pyopencl which requires a clean OpenCL installation. This
        implementation is not slower than the previous Cython and is
        less problematic for compilation/installation.

        :param data: 2D array from the CCD camera
        :type data: ndarray
        :param npt: number of points in the output pattern
        :type npt: integer
        :param filename: file to save data in ascii format 2 column
        :type filename: str
        :param correctSolidAngle: solid angle correction, order 1 or 3 (like fit2d)
        :type correctSolidAngle: bool or int
        :param tthRange: The lower and upper range of the 2theta
        :type tthRange: (float, float), optional
        :param mask: array with 1 for masked pixels, and 0 for valid pixels
        :type mask: ndarray
        :param dummy: value for dead/masked pixels (dynamic mask)
        :type dummy: float
        :param delta_dummy: precision for dummy value
        :type delta_dummy: float

        OpenCL specific parameters:

        :param devicetype: possible values "cpu", "gpu", "all" or "def"
        :type devicetype: str
        :param useFp64: shall histogram be done in double precision (strongly adviced)
        :type useFp64: bool
        :param platformid: platform number
        :type platformid: int
        :param deviceid: device number
        :type deviceid: int
        :param safe: set to False if your GPU is already set-up correctly
        :type safe: bool

        :return: (2theta, I) angle being in degrees
        :rtype: 2-tuple of 1D arrays

        This method compute the powder diffraction pattern, from a
        given *data* image. The number of point of the pattern is
        given by the *npt* parameter. If you give a *filename*, the
        powder diffraction is also saved as a two column text file.
        The powder diffraction is computed internally using an
        histogram which by default use should be done in 64bits. One
        can switch to 32 bits with the *useFp64* parameter set to
        False. In 32bit mode; do not expect better than 1% error and
        one can even observe overflows ! 32 bits is only left for
        testing hardware capabilities and should NEVER be used in any
        real experiment analysis.

        It is possible to correct or not the powder diffraction
        pattern using the *correctSolidAngle* parameter. The weight of
        a pixel is ponderate by its solid angle.

        The 2theta range of the powder diffraction pattern can be set
        using the *tthRange* parameter. If not given the maximum
        available range is used. Indeed pixel outside this range are
        ignored.

        Each pixel of the *data* image has also a chi coordinate. So
        it is possible to restrain the chi range of the pixels to
        consider in the powder diffraction pattern. You just need to
        set the range with the *chiRange* parameter; like the
        *tthRange* parameter, value outside this range are ignored.

        Sometimes one needs to mask a few pixels (beamstop, hot
        pixels, ...), to ignore a few of them you just need to provide
        a *mask* array with a value of 1 for those pixels. To take a
        pixel into account you just need to set a value of 0 in the
        mask array. Indeed the shape of the mask array should be
        idential to the data shape (size of the array _must_ be the
        same).

        Bad pixels can also be masked by setting them to an impossible
        value (-1) and calling this value the "dummy value".  Some
        Pilatus detectors are setting non existing pixel to -1 and
        dead pixels to -2. Then use dummy=-2 & delta_dummy=1.5 so that
        any value between -3.5 and -0.5 are considered as bad.

        *devicetype*, *platformid* and *deviceid*, parameters are
        specific to the OpenCL implementation. If you set *devicetype*
        to 'all', 'cpu', 'gpu', 'def' you can force the device used to
        perform the computation; the program will select the device
        accordinly. By setting *platformid* and *deviceid*, you can
        directly address a specific device (which is computer
        specific).

        The *safe* parameter is specific to the integrator object,
        located on the OpenCL device. You can set it to False if you
        think the integrator is already setup correcty (device,
        geometric arrays, mask, 2theta/chi range). Unless many tests
        will be done at each integration.

        Nota: this deprecated code is maintained until a new histograming on GPU 
        is available

        """
        if not ocl_azim:
            logger.warning("OpenCL implementation not available"
                           " falling back on old method !")
            return self.xrpd_splitBBox(data=data,
                                       npt=npt,
                                       filename=filename,
                                       correctSolidAngle=correctSolidAngle,
                                       tthRange=tthRange,
                                       mask=mask,
                                       dummy=dummy,
                                       delta_dummy=delta_dummy,
                                       dark=dark,
                                       flat=flat
                                       )
        shape = data.shape
        if flat is None:
            flat = self.flatfield
        if flat is None:
            flat = 1

        if dark is None:
            dark = self.darkcurrent
        if dark is not None:
            data = data.astype(numpy.float32) - dark

        if OCL_HIST_ENGINE in self.engines:
            engine = self.engines[OCL_HIST_ENGINE]
        else:
            with self._lock:
                if OCL_HIST_ENGINE in self.engines:
                    engine = self.engines[OCL_HIST_ENGINE]
                else:
                    engine = self.engines[OCL_HIST_ENGINE] = Engine()
        integr = engine.engine
        if integr is None:
            with engine.lock:
                if integr is None:
                    size = data.size
                    fd, tmpfile = tempfile.mkstemp(".log", "pyfai-opencl-")
                    os.close(fd)
                    integr = ocl_azim.Integrator1d(tmpfile)
                    if (platformid is not None) and (deviceid is not None):
                        rc = integr.init(devicetype=devicetype,
                                         platformid=platformid,
                                         deviceid=deviceid,
                                         useFp64=useFp64)
                    else:
                        rc = integr.init(devicetype=devicetype,
                                         useFp64=useFp64)
                    if rc:
                        raise RuntimeError("Failed to initialize OpenCL"
                                           " deviceType %s (%s,%s) 64bits: %s"
                                           % (devicetype, platformid,
                                              deviceid, useFp64))

                    if integr.getConfiguration(size, npt):
                        raise RuntimeError("Failed to configure 1D integrator"
                                           " with Ndata=%s and Nbins=%s"
                                           % (size, npt))

                    if integr.configure():
                        raise RuntimeError('Failed to compile kernel')
                    pos0 = self.twoThetaArray(shape)
                    delta_pos0 = self.delta2Theta(shape)
                    if tthRange is not None and len(tthRange) > 1:
                        pos0_min = deg2rad(min(tthRange))
                        pos0_maxin = deg2rad(max(tthRange))
                    else:
                        pos0_min = pos0.min()
                        pos0_maxin = pos0.max()
                    if pos0_min < 0.0:
                        pos0_min = 0.0
                    pos0_max = pos0_maxin * EPS32
                    if integr.loadTth(pos0, delta_pos0, pos0_min, pos0_max):
                        raise RuntimeError("Failed to upload 2th arrays")
                    engine.set_engine(integr)
        with engine.lock:
            integr = engine.engine
            if safe:
                param = integr.get_status()
                if (dummy is None) and param["dummy"]:
                    integr.unsetDummyValue()
                elif (dummy is not None) and not param["dummy"]:
                    if delta_dummy is None:
                        delta_dummy = 1e-6
                    integr.setDummyValue(dummy, delta_dummy)
                if (correctSolidAngle and not param["solid_angle"]):
                    integr.setSolidAngle(flat * self.solidAngleArray(shape, correctSolidAngle))
                elif (not correctSolidAngle) and param["solid_angle"] and (flat is 1):
                    integr.unsetSolidAngle()
                elif not correctSolidAngle and not param["solid_angle"] and (flat is not 1):
                    integr.setSolidAngle(flat)
                if (mask is not None) and not param["mask"]:
                    integr.setMask(mask)
                elif (mask is None) and param["mask"]:
                    integr.unsetMask()
            tthAxis, I, _, = integr.execute(data)
        tthAxis = rad2deg(tthAxis)
        self.__save1D(filename, tthAxis, I, None, "2th_deg")
        return tthAxis, I

    def setup_LUT(self, shape, npt, mask=None,
                  pos0_range=None, pos1_range=None, mask_checksum=None,
                  unit=units.TTH):
        """
        Prepare a look-up-table

        :param shape: shape of the dataset
        :type shape: (int, int)
        :param npt: number of points in the the output pattern
        :type npt: int or (int, int)
        :param mask: array with masked pixel (1=masked)
        :type mask: ndarray
        :param pos0_range: range in radial dimension
        :type pos0_range: (float, float)
        :param pos1_range: range in azimuthal dimension
        :type pos1_range: (float, float)
        :param mask_checksum: checksum of the mask buffer
        :type mask_checksum: int (or anything else ...)
        :param unit: use to propagate the LUT object for further checkings
        :type unit: pyFAI.units.Unit

        This method is called when a look-up table needs to be set-up.
        The *shape* parameter, correspond to the shape of the original
        datatset. It is possible to customize the number of point of
        the output histogram with the *npt* parameter which can be
        either an integer for an 1D integration or a 2-tuple of
        integer in case of a 2D integration. The LUT will have a
        different shape: (npt, lut_max_size), the later parameter
        being calculated during the instanciation of the splitBBoxLUT
        class.

        It is possible to prepare the LUT with a predefine
        *mask*. This operation can speedup the computation of the
        later integrations. Instead of applying the patch on the
        dataset, it is taken into account during the histogram
        computation. If provided the *mask_checksum* prevent the
        re-calculation of the mask. When the mask changes, its
        checksum is used to reset (or not) the LUT (which is a very
        time consuming operation !)

        It is also possible to restrain the range of the 1D or 2D
        pattern with the *pos1_range* and *pos2_range*.

        The *unit* parameter is just propagated to the LUT integrator
        for further checkings: The aim is to prevent an integration to
        be performed in 2th-space when the LUT was setup in q space.
        """

        if "__len__" in dir(npt) and len(npt) == 2:
            int2d = True
        else:
            int2d = False
        pos0 = self.array_from_unit(shape, "center", unit, scale=False)
        dpos0 = self.array_from_unit(shape, "delta", unit, scale=False)
        if (pos1_range is None) and (not int2d):
            pos1 = None
            dpos1 = None
        else:
            pos1 = self.chiArray(shape)
            dpos1 = self.deltaChi(shape)
        if ("__len__" in dir(pos0_range)) and (len(pos0_range) > 1):
            pos0_min = min(pos0_range)
            pos0_maxin = max(pos0_range)
            pos0Range = (pos0_min, pos0_maxin * EPS32)
        else:
            pos0Range = None
        if ("__len__" in dir(pos1_range)) and (len(pos1_range) > 1):
            pos1_min = min(pos1_range)
            pos1_maxin = max(pos1_range)
            pos1Range = (pos1_min, pos1_maxin * EPS32)
        else:
            pos1Range = None
        if mask is None:
            mask_checksum = None
        else:
            assert mask.shape == shape

        if int2d:
            return splitBBoxLUT.HistoBBox2d(pos0, dpos0, pos1, dpos1,
                                            bins=npt,
                                            pos0Range=pos0Range,
                                            pos1Range=pos1Range,
                                            mask=mask,
                                            mask_checksum=mask_checksum,
                                            allow_pos0_neg=False,
                                            unit=unit)
        else:
            return splitBBoxLUT.HistoBBox1d(pos0, dpos0, pos1, dpos1,
                                            bins=npt,
                                            pos0Range=pos0Range,
                                            pos1Range=pos1Range,
                                            mask=mask,
                                            mask_checksum=mask_checksum,
                                            allow_pos0_neg=False,
                                            unit=unit)

    def setup_CSR(self, shape, npt, mask=None, pos0_range=None, pos1_range=None, mask_checksum=None, unit=units.TTH, split="bbox"):
        """
        Prepare a look-up-table

        :param shape: shape of the dataset
        :type shape: (int, int)
        :param npt: number of points in the the output pattern
        :type npt: int or (int, int)
        :param mask: array with masked pixel (1=masked)
        :type mask: ndarray
        :param pos0_range: range in radial dimension
        :type pos0_range: (float, float)
        :param pos1_range: range in azimuthal dimension
        :type pos1_range: (float, float)
        :param mask_checksum: checksum of the mask buffer
        :type mask_checksum: int (or anything else ...)
        :param unit: use to propagate the LUT object for further checkings
        :type unit: pyFAI.units.Unit
        :param split: Splitting scheme: valid options are "no", "bbox", "full"

        This method is called when a look-up table needs to be set-up.
        The *shape* parameter, correspond to the shape of the original
        datatset. It is possible to customize the number of point of
        the output histogram with the *npt* parameter which can be
        either an integer for an 1D integration or a 2-tuple of
        integer in case of a 2D integration. The LUT will have a
        different shape: (npt, lut_max_size), the later parameter
        being calculated during the instanciation of the splitBBoxLUT
        class.

        It is possible to prepare the LUT with a predefine
        *mask*. This operation can speedup the computation of the
        later integrations. Instead of applying the patch on the
        dataset, it is taken into account during the histogram
        computation. If provided the *mask_checksum* prevent the
        re-calculation of the mask. When the mask changes, its
        checksum is used to reset (or not) the LUT (which is a very
        time consuming operation !)

        It is also possible to restrain the range of the 1D or 2D
        pattern with the *pos1_range* and *pos2_range*.

        The *unit* parameter is just propagated to the LUT integrator
        for further checkings: The aim is to prevent an integration to
        be performed in 2th-space when the LUT was setup in q space.
        """

        if "__len__" in dir(npt) and len(npt) == 2:
            int2d = True
        else:
            int2d = False
        if split == "full":
            pos = self.array_from_unit(shape, "corner", unit, scale=False)
        else:
            pos0 = self.array_from_unit(shape, "center", unit, scale=False)
            if split == "no":
                dpos0 = None
            else:
                dpos0 = self.array_from_unit(shape, "delta", unit, scale=False)
            if (pos1_range is None) and (not int2d):
                pos1 = None
                dpos1 = None
            else:
                pos1 = self.chiArray(shape)
                if split == "no":
                    dpos1 = None
                else:
                    dpos1 = self.deltaChi(shape)
        if ("__len__" in dir(pos0_range)) and (len(pos0_range) > 1):
            pos0_min = min(pos0_range)
            pos0_maxin = max(pos0_range)
            pos0Range = (pos0_min, pos0_maxin * EPS32)
        else:
            pos0Range = None
        if ("__len__" in dir(pos1_range)) and (len(pos1_range) > 1):
            pos1_min = min(pos1_range)
            pos1_maxin = max(pos1_range)
            pos1Range = (pos1_min, pos1_maxin * EPS32)
        else:
            pos1Range = None
        if mask is None:
            mask_checksum = None
        else:
            assert mask.shape == shape
        if split == "full":

            if int2d:
                raise NotImplementedError("Full pixel splitting using CSR is not yet available in 2D")
                # return splitBBoxCSR.HistoBBox2d(pos0, dpos0, pos1, dpos1,
                #                                 bins=npt,
                #                                 pos0Range=pos0Range,
                #                                 pos1Range=pos1Range,
                #                                 mask=mask,
                #                                 mask_checksum=mask_checksum,
                #                                 allow_pos0_neg=False,
                #                                 unit=unit)
            else:
                return splitPixelFullCSR.FullSplitCSR_1d(pos,
                                                         bins=npt,
                                                         pos0Range=pos0Range,
                                                         pos1Range=pos1Range,
                                                         mask=mask,
                                                         mask_checksum=mask_checksum,
                                                         allow_pos0_neg=False,
                                                         unit=unit)
        else:
            if int2d:
                return splitBBoxCSR.HistoBBox2d(pos0, dpos0, pos1, dpos1,
                                                bins=npt,
                                                pos0Range=pos0Range,
                                                pos1Range=pos1Range,
                                                mask=mask,
                                                mask_checksum=mask_checksum,
                                                allow_pos0_neg=False,
                                                unit=unit)
            else:
                return splitBBoxCSR.HistoBBox1d(pos0, dpos0, pos1, dpos1,
                                                bins=npt,
                                                pos0Range=pos0Range,
                                                pos1Range=pos1Range,
                                                mask=mask,
                                                mask_checksum=mask_checksum,
                                                allow_pos0_neg=False,
                                                unit=unit,
                                                )

    def _integrate1d_legacy(self, data, npt, filename=None,
                            correctSolidAngle=True,
                            variance=None, error_model=None,
                            radial_range=None, azimuth_range=None,
                            mask=None, dummy=None, delta_dummy=None,
                            polarization_factor=None, dark=None, flat=None,
                            method="csr", unit=units.Q, safe=True,
                            normalization_factor=1.0,
                            block_size=32, profile=False, all=False, metadata=None):
        """Calculate the azimuthal integrated Saxs curve in q(nm^-1) by default

        Multi algorithm implementation (tries to be bullet proof), suitable for SAXS, WAXS, ... and much more



        :param data: 2D array from the Detector/CCD camera
        :type data: ndarray
        :param npt: number of points in the output pattern
        :type npt: int
        :param filename: output filename in 2/3 column ascii format
        :type filename: str
        :param correctSolidAngle: correct for solid angle of each pixel if True
        :type correctSolidAngle: bool
        :param variance: array containing the variance of the data. If not available, no error propagation is done
        :type variance: ndarray
        :param error_model: When the variance is unknown, an error model can be given: "poisson" (variance = I), "azimuthal" (variance = (I-<I>)^2)
        :type error_model: str
        :param radial_range: The lower and upper range of the radial unit. If not provided, range is simply (data.min(), data.max()). Values outside the range are ignored.
        :type radial_range: (float, float), optional
        :param azimuth_range: The lower and upper range of the azimuthal angle in degree. If not provided, range is simply (data.min(), data.max()). Values outside the range are ignored.
        :type azimuth_range: (float, float), optional
        :param mask: array (same size as image) with 1 for masked pixels, and 0 for valid pixels
        :type mask: ndarray
        :param dummy: value for dead/masked pixels
        :type dummy: float
        :param delta_dummy: precision for dummy value
        :type delta_dummy: float
        :param polarization_factor: polarization factor between -1 (vertical) and +1 (horizontal).
               0 for circular polarization or random,
               None for no correction,
               True for using the former correction
        :type polarization_factor: float
        :param dark: dark noise image
        :type dark: ndarray
        :param flat: flat field image
        :type flat: ndarray
        :param method: can be "numpy", "cython", "BBox" or "splitpixel", "lut", "csr", "nosplit_csr", "full_csr", "lut_ocl" and "csr_ocl" if you want to go on GPU. To Specify the device: "csr_ocl_1,2"
        :type method: can be Method named tuple, IntegrationMethod instance or str to be parsed
        :param unit: Output units, can be "q_nm^-1", "q_A^-1", "2th_deg", "2th_rad", "r_mm" for now
        :type unit: pyFAI.units.Unit
        :param safe: Do some extra checks to ensure LUT/CSR is still valid. False is faster.
        :type safe: bool
        :param normalization_factor: Value of a normalization monitor
        :type normalization_factor: float
        :param block_size: size of the block for OpenCL integration (unused?)
        :param profile: set to True to enable profiling in OpenCL
        :param all: if true return a dictionary with many more parameters (deprecated, please refer to the documentation of Integrate1dResult).
        :type all: bool
        :param metadata: JSON serializable object containing the metadata, usually a dictionary.
        :return: q/2th/r bins center positions and regrouped intensity (and error array if variance or variance model provided), uneless all==True.
        :rtype: Integrate1dResult, dict
        """
        if all:
            logger.warning("Deprecation: please use the object returned by ai.integrate1d, not the option `all`")

        method = IntegrationMethod.parse(method, dim=1) or self.DEFAULT_METHOD_1D
        assert method.dimension == 1
        unit = units.to_unit(unit)

        if mask is None:
            has_mask = "from detector"
            mask = self.mask
            mask_crc = self.detector.get_mask_crc
            if mask is None:
                has_mask = False
                mask_crc = None
        else:
            has_mask = "provided"
            mask = numpy.ascontiguousarray(mask)
            mask_crc = crc32(mask)

        shape = data.shape
        pos0_scale = unit.scale

        if radial_range:
            radial_range = tuple([i / pos0_scale for i in radial_range])

        if variance is not None:
            assert variance.size == data.size
        elif error_model:
            error_model = error_model.lower()
            if error_model == "poisson":
                variance = numpy.ascontiguousarray(data, numpy.float32)

        if azimuth_range is not None:
            azimuth_range = tuple(deg2rad(azimuth_range[i]) for i in (0, -1))
            if azimuth_range[1] <= azimuth_range[0]:
                azimuth_range = (azimuth_range[0], azimuth_range[1] + 2 * pi)
            self.check_chi_disc(azimuth_range)

            chi = self.chiArray(shape)
        else:
            chi = None

        if correctSolidAngle:
            solidangle = self.solidAngleArray(shape, correctSolidAngle)
        else:
            solidangle = None

        if polarization_factor is None:
            polarization = polarization_checksum = None
        else:
            polarization, polarization_checksum = self.polarization(shape, polarization_factor, with_checksum=True)

        if dark is None:
            dark = self.detector.darkcurrent
            if dark is None:
                has_dark = False
            else:
                has_dark = "from detector"
        else:
            has_dark = "provided"

        if flat is None:
            flat = self.detector.flatfield
            if dark is None:
                has_flat = False
            else:
                has_flat = "from detector"
        else:
            has_flat = "provided"

        I = None
        sigma = None
        count = None
        sum_ = None

        if method.algo_lower == "lut":
            mask_crc = None
            if EXT_LUT_ENGINE not in self.engines:
                engine = self.engines[EXT_LUT_ENGINE] = Engine()
            else:
                engine = self.engines[EXT_LUT_ENGINE]
            with engine.lock:
                integr = engine.engine
                reset = None
                if integr is None:
                    reset = "init"
                if (not reset) and safe:
                    if integr.unit != unit:
                        reset = "unit changed"
                    if integr.bins != npt:
                        reset = "number of points changed"
                    if integr.size != data.size:
                        reset = "input image size changed"
                    if (mask is not None) and\
                            (not integr.check_mask):
                        reset = "mask but LUT was without mask"
                    elif (mask is None) and (integr.check_mask):
                        reset = "no mask but LUT has mask"
                    elif (mask is not None) and\
                            (integr.mask_checksum != mask_crc):
                        reset = "mask changed"
                    if (radial_range is None) and\
                            (integr.pos0Range is not None):
                        reset = "radial_range was defined in LUT"
                    elif (radial_range is not None) and\
                            (integr.pos0Range !=
                             (min(radial_range), max(radial_range) * EPS32)):
                        reset = ("radial_range is defined"
                                 " but not the same as in LUT")
                    if (azimuth_range is None) and\
                            (integr.pos1Range is not None):
                        reset = ("azimuth_range not defined and"
                                 " LUT had azimuth_range defined")
                    elif (azimuth_range is not None) and\
                            (integr.pos1Range !=
                             (min(azimuth_range), max(azimuth_range) * EPS32)):
                        reset = ("azimuth_range requested and"
                                 " LUT's azimuth_range don't match")
                if reset:
                    logger.info("AI.integrate1d: Resetting integrator because %s", reset)
                    try:
                        integr = self.setup_LUT(shape, npt, mask,
                                                radial_range, azimuth_range,
                                                mask_checksum=mask_crc, unit=unit)

                    except MemoryError:
                        # LUT method is hungry...
                        logger.warning("MemoryError: falling back on default forward implementation")
                        integr = None
                        self.reset_engines()
                        method = self.DEFAULT_METHOD_1D
                    else:
                        engine.set_engine(integr)
                if integr:
                    if method.impl_lower == "opencl":
                        # TODO: manage the target
                        if OCL_LUT_ENGINE in self.engines:
                            ocl_engine = self.engines[OCL_LUT_ENGINE]
                        else:
                            ocl_engine = self.engines[OCL_LUT_ENGINE] = Engine()
                        with ocl_engine.lock:
                            if method.target is not None:
                                platformid, deviceid = method.target
                            ocl_integr = ocl_engine.engine
                            if (ocl_integr is None) or \
                                    (ocl_integr.on_device["lut"] != integr.lut_checksum):
                                ocl_integr = ocl_azim_lut.OCL_LUT_Integrator(integr.lut,
                                                                             integr.size,
                                                                             platformid=platformid,
                                                                             deviceid=deviceid,
                                                                             checksum=integr.lut_checksum)
                                ocl_engine.set_engine(ocl_integr)
                            if ocl_integr is not None:
                                I, sum_, count = ocl_integr.integrate(data, dark=dark, flat=flat,
                                                                      solidangle=solidangle,
                                                                      solidangle_checksum=self._dssa_crc,
                                                                      dummy=dummy,
                                                                      delta_dummy=delta_dummy,
                                                                      polarization=polarization,
                                                                      polarization_checksum=polarization_checksum,
                                                                      normalization_factor=normalization_factor)
                                qAxis = integr.bin_centers  # this will be copied later
                                if error_model == "azimuthal":

                                    variance = (data - self.calcfrom1d(qAxis * pos0_scale, I, dim1_unit=unit, shape=shape)) ** 2
                                if variance is not None:
                                    var1d, a, b = ocl_integr.integrate(variance,
                                                                       solidangle=None,
                                                                       dummy=dummy,
                                                                       delta_dummy=delta_dummy,
                                                                       normalization_factor=1.0)
                                    with numpy.errstate(divide='ignore'):
                                        sigma = numpy.sqrt(a) / (b * normalization_factor)
                                    sigma[b == 0] = dummy if dummy is not None else self._empty
                    else:
                        qAxis, I, sum_, count = integr.integrate(data, dark=dark, flat=flat,
                                                                 solidAngle=solidangle,
                                                                 dummy=dummy,
                                                                 delta_dummy=delta_dummy,
                                                                 polarization=polarization,
                                                                 normalization_factor=normalization_factor)

                        if error_model == "azimuthal":
                            variance = (data - self.calcfrom1d(qAxis * pos0_scale, I, dim1_unit=unit, shape=shape)) ** 2
                        if variance is not None:
                            _, var1d, a, b = integr.integrate(variance,
                                                              solidAngle=None,
                                                              dummy=dummy,
                                                              delta_dummy=delta_dummy,
                                                              normalization_factor=1.0)
                            with numpy.errstate(divide='ignore'):
                                sigma = numpy.sqrt(a) / (b * normalization_factor)
                            sigma[b == 0] = dummy if dummy is not None else self._empty

        if method.algo_lower == "csr":
            if EXT_CSR_ENGINE not in self.engines:
                engine = self.engines[EXT_CSR_ENGINE] = Engine()
            else:
                engine = self.engines[EXT_CSR_ENGINE]
            with engine.lock:
                integr = engine.engine
                reset = None

                if integr is None:
                    reset = "init"
                if (not reset) and safe:
                    if integr.unit != unit:
                        reset = "unit changed"
                    if integr.bins != npt:
                        reset = "number of points changed"
                    if integr.size != data.size:
                        reset = "input image size changed"
                    if (mask is not None) and\
                            (not integr.check_mask):
                        reset = "mask but CSR was without mask"
                    elif (mask is None) and (integr.check_mask):
                        reset = "no mask but CSR has mask"
                    elif (mask is not None) and\
                            (integr.mask_checksum != mask_crc):
                        reset = "mask changed"
                    if (radial_range is None) and\
                            (integr.pos0Range is not None):
                        reset = "radial_range was defined in CSR"
                    elif (radial_range is not None) and\
                            (integr.pos0Range !=
                             (min(radial_range), max(radial_range) * EPS32)):
                        reset = ("radial_range is defined"
                                 " but not the same as in CSR")
                    if (azimuth_range is None) and\
                            (integr.pos1Range is not None):
                        reset = ("azimuth_range not defined and"
                                 " CSR had azimuth_range defined")
                    elif (azimuth_range is not None) and\
                            (integr.pos1Range !=
                             (min(azimuth_range), max(azimuth_range) * EPS32)):
                        reset = ("azimuth_range requested and"
                                 " CSR's azimuth_range don't match")
                if reset:
                    logger.info("AI.integrate1d: Resetting integrator because %s", reset)
                    split = method.split_lower
                    if split == "pseudo":
                        split = "full"
                    try:
                        integr = self.setup_CSR(shape, npt, mask,
                                                radial_range, azimuth_range,
                                                mask_checksum=mask_crc,
                                                unit=unit, split=split)
                    except MemoryError:  # CSR method is hungry...
                        logger.warning("MemoryError: falling back on forward implementation")
                        integr = None
                        self.reset_engines()
                        method = self.DEFAULT_METHOD_1D
                    else:
                        engine.set_engine(integr)
                if integr:
                    if method.impl_lower == "opencl":
                        # TODO: manage OpenCL targets
                        if OCL_CSR_ENGINE not in self.engines:
                            self.engines[OCL_CSR_ENGINE] = Engine()
                        ocl_engine = self.engines[OCL_CSR_ENGINE]
                        with ocl_engine.lock:
                            if method.target is not None:
                                platformid, deviceid = method.target
                            ocl_integr = ocl_engine.engine
                            if (ocl_integr is None) or \
                                    (ocl_integr.on_device["data"] != integr.lut_checksum):
                                ocl_integr = ocl_azim_csr.OCL_CSR_Integrator(integr.lut,
                                                                             integr.size,
                                                                             platformid=platformid,
                                                                             deviceid=deviceid,
                                                                             checksum=integr.lut_checksum,
                                                                             block_size=block_size,
                                                                             profile=profile)
                                ocl_engine.set_engine(ocl_integr)
                            I, sum_, count = ocl_integr.integrate(data, dark=dark, flat=flat,
                                                                  solidangle=solidangle,
                                                                  solidangle_checksum=self._dssa_crc,
                                                                  dummy=dummy,
                                                                  delta_dummy=delta_dummy,
                                                                  polarization=polarization,
                                                                  polarization_checksum=polarization_checksum,
                                                                  normalization_factor=normalization_factor)
                            qAxis = integr.bin_centers  # this will be copied later
                            if error_model == "azimuthal":
                                variance = (data - self.calcfrom1d(qAxis * pos0_scale, I, dim1_unit=unit, shape=shape)) ** 2
                            if variance is not None:
                                var1d, a, b = ocl_integr.integrate(variance,
                                                                   solidangle=None,
                                                                   dummy=dummy,
                                                                   delta_dummy=delta_dummy)
                                with numpy.errstate(divide='ignore'):
                                    sigma = numpy.sqrt(a) / (b * normalization_factor)
                                sigma[b == 0] = dummy if dummy is not None else self._empty
                    else:
                        qAxis, I, sum_, count = integr.integrate(data, dark=dark, flat=flat,
                                                                 solidAngle=solidangle,
                                                                 dummy=dummy,
                                                                 delta_dummy=delta_dummy,
                                                                 polarization=polarization,
                                                                 normalization_factor=normalization_factor)

                        if error_model == "azimuthal":
                            variance = (data - self.calcfrom1d(qAxis * pos0_scale, I, dim1_unit=unit, shape=shape)) ** 2
                        if variance is not None:
                            _, var1d, a, b = integr.integrate(variance,
                                                              solidAngle=None,
                                                              dummy=dummy,
                                                              delta_dummy=delta_dummy,
                                                              normalization_factor=1.0)
                            with numpy.errstate(divide='ignore'):
                                sigma = numpy.sqrt(a) / (b * normalization_factor)
                            sigma[b == 0] = dummy if dummy is not None else self._empty

        if method.method[1:4] == ("full", "histogram", "cython"):
            logger.debug("integrate1d uses SplitPixel implementation")
            pos = self.array_from_unit(shape, "corner", unit, scale=False)
            qAxis, I, sum_, count = splitPixel.fullSplit1D(pos=pos,
                                                           weights=data,
                                                           bins=npt,
                                                           pos0Range=radial_range,
                                                           pos1Range=azimuth_range,
                                                           dummy=dummy,
                                                           delta_dummy=delta_dummy,
                                                           mask=mask,
                                                           dark=dark,
                                                           flat=flat,
                                                           solidangle=solidangle,
                                                           polarization=polarization,
                                                           normalization_factor=normalization_factor
                                                           )
            if error_model == "azimuthal":
                variance = (data - self.calcfrom1d(qAxis * pos0_scale, I, dim1_unit=unit, shape=shape)) ** 2
            if variance is not None:
                _, var1d, a, b = splitPixel.fullSplit1D(pos=pos,
                                                        weights=variance,
                                                        bins=npt,
                                                        pos0Range=radial_range,
                                                        pos1Range=azimuth_range,
                                                        dummy=dummy,
                                                        delta_dummy=delta_dummy,
                                                        mask=mask,
                                                        normalization_factor=1.0
                                                        )
                with numpy.errstate(divide='ignore'):
                    sigma = numpy.sqrt(a) / (b * normalization_factor)
                sigma[b == 0] = dummy if dummy is not None else self._empty

        if method.method[1:4] == ("bbox", "histogram", "cython"):
            logger.debug("integrate1d uses BBox implementation")
            if chi is not None:
                chi = chi
                dchi = self.deltaChi(shape)
            else:
                dchi = None
            pos0 = self.array_from_unit(shape, "center", unit, scale=False)
            dpos0 = self.array_from_unit(shape, "delta", unit, scale=False)
            qAxis, I, sum_, count = splitBBox.histoBBox1d(weights=data,
                                                          pos0=pos0,
                                                          delta_pos0=dpos0,
                                                          pos1=chi,
                                                          delta_pos1=dchi,
                                                          bins=npt,
                                                          pos0Range=radial_range,
                                                          pos1Range=azimuth_range,
                                                          dummy=dummy,
                                                          delta_dummy=delta_dummy,
                                                          mask=mask,
                                                          dark=dark,
                                                          flat=flat,
                                                          solidangle=solidangle,
                                                          polarization=polarization,
                                                          normalization_factor=normalization_factor)
            if error_model == "azimuthal":
                variance = (data - self.calcfrom1d(qAxis * pos0_scale, I, dim1_unit=unit, shape=shape)) ** 2
            if variance is not None:
                _, var1d, a, b = splitBBox.histoBBox1d(weights=variance,
                                                       pos0=pos0,
                                                       delta_pos0=dpos0,
                                                       pos1=chi,
                                                       delta_pos1=dchi,
                                                       bins=npt,
                                                       pos0Range=radial_range,
                                                       pos1Range=azimuth_range,
                                                       dummy=dummy,
                                                       delta_dummy=delta_dummy,
                                                       mask=mask,
                                                       )
                with numpy.errstate(divide='ignore'):
                    sigma = numpy.sqrt(a) / (b * normalization_factor)
                sigma[b == 0] = dummy if dummy is not None else self._empty

        if method.method[1:3] == ("no", "histogram") and method.impl_lower != "opencl":
            # Common part for  Numpy and Cython
            data = data.astype(numpy.float32)
            mask = self.create_mask(data, mask, dummy, delta_dummy, mode="numpy")
            pos0 = self.array_from_unit(shape, "center", unit, scale=False)
            if radial_range is None:
                radial_range = (pos0.min(), pos0.max() * EPS32)
            else:
                mask *= (pos0 >= min(radial_range))
                mask *= (pos0 <= max(radial_range))
            if azimuth_range is not None:
                chiMin, chiMax = azimuth_range
                chi = self.chiArray(shape)
                mask *= (chi >= chiMin) * (chi <= chiMax)
            mask = numpy.where(mask)
            pos0 = pos0[mask]
            if dark is not None:
                data -= dark
            if flat is not None:
                data /= flat
            if polarization is not None:
                data /= polarization
            if solidangle is not None:
                data /= solidangle
            data = data[mask]
            if variance is not None:
                variance = variance[mask]

            if method.impl_lower == "cython":
                logger.debug("integrate1d uses cython implementation")
                qAxis, I, sum_, count = histogram.histogram(pos=pos0,
                                                            weights=data,
                                                            bins=npt,
                                                            bin_range=radial_range,
                                                            pixelSize_in_Pos=0,
                                                            empty=dummy if dummy is not None else self._empty,
                                                            normalization_factor=normalization_factor)
                if error_model == "azimuthal":
                    variance = (data - self.calcfrom1d(qAxis * pos0_scale, I, dim1_unit=unit, shape=shape)[mask]) ** 2
                if variance is not None:
                    _, var1d, a, b = histogram.histogram(pos=pos0,
                                                         weights=variance,
                                                         bins=npt,
                                                         bin_range=radial_range,
                                                         pixelSize_in_Pos=1,
                                                         empty=dummy if dummy is not None else self._empty)
                    with numpy.errstate(divide='ignore'):
                        sigma = numpy.sqrt(a) / (b * normalization_factor)
                    sigma[b == 0] = dummy if dummy is not None else self._empty
            elif method.impl_lower == "python":
                logger.debug("integrate1d uses Numpy implementation")
                count, b = numpy.histogram(pos0, npt, range=radial_range)
                qAxis = (b[1:] + b[:-1]) / 2.0
                sum_, b = numpy.histogram(pos0, npt, weights=data, range=radial_range)
                with numpy.errstate(divide='ignore'):
                    if error_model == "azimuthal":
                        variance = (data - self.calcfrom1d(qAxis * pos0_scale, I, dim1_unit=unit, shape=shape)[mask]) ** 2
                    if variance is not None:
                        var1d, b = numpy.histogram(pos0, npt, weights=variance, range=radial_range)
                        sigma = numpy.sqrt(var1d) / (count * normalization_factor)
                        sigma[count == 0] = dummy if dummy is not None else self._empty
                    with numpy.errstate(divide='ignore'):
                        I = sum_ / count / normalization_factor
                    I[count == 0] = dummy if dummy is not None else self._empty

        if pos0_scale:
            # not in place to make a copy
            qAxis = qAxis * pos0_scale

        result = Integrate1dResult(qAxis, I, sigma)
        result._set_method_called("integrate1d")
        result._set_compute_engine(str(method))
        result._set_unit(unit)
        result._set_sum(sum_)
        result._set_count(count)
        result._set_has_dark_correction(has_dark)
        result._set_has_flat_correction(has_flat)
        result._set_has_mask_applied(has_mask)
        result._set_polarization_factor(polarization_factor)
        result._set_normalization_factor(normalization_factor)
        result._set_metadata(metadata)

        if filename is not None:
            writer = DefaultAiWriter(filename, self)
            writer.write(result)

        if all:
            logger.warning("integrate1d(all=True) is deprecated. "
                           "Please refer to the documentation of Integrate1dResult")

            res = {"radial": result.radial,
                   "unit": result.unit,
                   "I": result.intensity,
                   "sum": result.sum,
                   "count": result.count
                   }
            if result.sigma is not None:
                res["sigma"] = result.sigma
            return res

        return result

    integrate1d = _integrate1d_legacy

    def _integrate1d_ng(self, data, npt, filename=None,
                        correctSolidAngle=True,
                        variance=None, error_model=None,
                        radial_range=None, azimuth_range=None,
                        mask=None, dummy=None, delta_dummy=None,
                        polarization_factor=None, dark=None, flat=None,
                        method="csr", unit=units.Q, safe=True,
                        normalization_factor=1.0,
                        metadata=None):
        """Demonstrator for the new azimuthal integrator taking care of the normalization,
        
        Early stage prototype, 
         
        """

        if variance is not None:
            assert variance.size == data.size
        elif error_model:
            error_model = error_model.lower()
            if error_model == "poisson":
                if dark is None:
                    variance = numpy.ascontiguousarray(abs(data), numpy.float32)
                else:
                    variance = abs(data) + abs(dark)

        kwargs = {"npt": npt,
                  "error_model": None,
                  "variance": None,
                  "correctSolidAngle": False,
                  "polarization_factor": None,
                  "flat": None,
                  "radial_range": radial_range,
                  "azimuth_range": azimuth_range,
                  "mask": mask,
                  "dummy": dummy,
                  "delta_dummy": delta_dummy,
                  "method": method,
                  "unit": unit,
                  }

        normalization_image = numpy.ones(data.shape) * normalization_factor
        if correctSolidAngle:
            normalization_image *= self.solidAngleArray(self.detector.shape)

        if polarization_factor:
            normalization_image *= self.polarization(self.detector.shape, factor=polarization_factor)

        if flat is not None:
            normalization_image *= flat

        norm = self.integrate1d(normalization_image, **kwargs)
        signal = self.integrate1d(data, dark=dark, ** kwargs)
        sigma2 = self.integrate1d(variance, **kwargs)
        result = Integrate1dResult(norm.radial,
                                   signal.sum / norm.sum,
                                   numpy.sqrt(sigma2.sum) / norm.sum)
        result._set_method_called("integrate1d_ng")
        result._set_compute_engine(norm.compute_engine)
        result._set_unit(signal.unit)
        result._set_sum_signal(signal.sum)
        result._set_sum_normalization(norm.sum)
        result._set_sum_variance(sigma2.sum)
        result._set_count(signal.count)
        return result

    def integrate_radial(self, data, npt, npt_rad=100,
                         correctSolidAngle=True,
                         radial_range=None, azimuth_range=None,
                         mask=None, dummy=None, delta_dummy=None,
                         polarization_factor=None, dark=None, flat=None,
                         method="csr", unit=units.CHI_DEG, radial_unit=units.Q,
                         normalization_factor=1.0,):
        """Calculate the radial integrated profile curve as I = f(chi)

        :param ndarray data: 2D array from the Detector/CCD camera
        :param int npt: number of points in the output pattern
        :param int npt_rad: number of points in the radial space. Too few points may lead to huge rounding errors.
        :param str filename: output filename in 2/3 column ascii format
        :param bool correctSolidAngle: correct for solid angle of each pixel if True
        :param radial_range: The lower and upper range of the radial unit. If not provided, range is simply (data.min(), data.max()). Values outside the range are ignored. Optional.
        :type radial_range: Tuple(float, float)
        :param azimuth_range: The lower and upper range of the azimuthal angle in degree. If not provided, range is simply (data.min(), data.max()). Values outside the range are ignored. Optional.
        :type azimuth_range: Tuple(float, float)
        :param ndarray mask: array (same size as image) with 1 for masked pixels, and 0 for valid pixels
        :param float dummy: value for dead/masked pixels
        :param float delta_dummy: precision for dummy value
        :param float polarization_factor: polarization factor between -1 (vertical) and +1 (horizontal).
                * 0 for circular polarization or random,
                * None for no correction,
                * True for using the former correction
        :param ndarray dark: dark noise image
        :param ndarray flat: flat field image
        :param str method: can be "numpy", "cython", "BBox" or "splitpixel", "lut", "csr", "nosplit_csr", "full_csr", "lut_ocl" and "csr_ocl" if you want to go on GPU. To Specify the device: "csr_ocl_1,2"
        :param pyFAI.units.Unit unit: Output units, can be "chi_deg" or "chi_rad"
        :param pyFAI.units.Unit radial_unit: unit used for radial representation, can be "q_nm^-1", "q_A^-1", "2th_deg", "2th_rad", "r_mm" for now
        :param float normalization_factor: Value of a normalization monitor
        :return: chi bins center positions and regrouped intensity
        :rtype: Integrate1dResult
        """
        unit = units.to_unit(unit, type_=units.AZIMUTHAL_UNITS)
        res = self.integrate2d(data, npt_rad, npt,
                               correctSolidAngle=correctSolidAngle,
                               mask=mask, dummy=dummy, delta_dummy=delta_dummy,
                               polarization_factor=polarization_factor,
                               dark=dark, flat=flat, method=method,
                               normalization_factor=normalization_factor,
                               radial_range=radial_range,
                               azimuth_range=azimuth_range,
                               unit=radial_unit)

        azim_scale = unit.scale / units.CHI_DEG.scale
        sum_ = res.sum.sum(axis=-1)
        count = res.count.sum(axis=-1)
        intensity = sum_ / count
        empty = dummy if dummy is not None else self.empty
        intensity[count == 0] = empty
        result = Integrate1dResult(res.azimuthal * azim_scale, intensity, None)
        result._set_method_called("integrate_radial")
        result._set_unit(unit)
        result._set_sum(sum_)
        result._set_count(count)
        result._set_has_dark_correction(dark is not None)
        result._set_has_flat_correction(flat is not None)
        result._set_polarization_factor(polarization_factor)
        result._set_normalization_factor(normalization_factor)
        return result

    @deprecated(since_version="0.18", only_once=True, deprecated_since="0.18.0")
    def _integrate2d_legacy(self, data, npt_rad, npt_azim=360,
                            filename=None, correctSolidAngle=True, variance=None,
                            error_model=None, radial_range=None, azimuth_range=None,
                            mask=None, dummy=None, delta_dummy=None,
                            polarization_factor=None, dark=None, flat=None,
                            method=None, unit=units.Q, safe=True,
                            normalization_factor=1.0, all=False, metadata=None):
        """
        Calculate the azimuthal regrouped 2d image in q(nm^-1)/chi(deg) by default

        Multi algorithm implementation (tries to be bullet proof)

        :param data: 2D array from the Detector/CCD camera
        :type data: ndarray
        :param npt_rad: number of points in the radial direction
        :type npt_rad: int
        :param npt_azim: number of points in the azimuthal direction
        :type npt_azim: int
        :param filename: output image (as edf format)
        :type filename: str
        :param correctSolidAngle: correct for solid angle of each pixel if True
        :type correctSolidAngle: bool
        :param variance: array containing the variance of the data. If not available, no error propagation is done
        :type variance: ndarray
        :param error_model: When the variance is unknown, an error model can be given: "poisson" (variance = I), "azimuthal" (variance = (I-<I>)^2)
        :type error_model: str
        :param radial_range: The lower and upper range of the radial unit. If not provided, range is simply (data.min(), data.max()). Values outside the range are ignored.
        :type radial_range: (float, float), optional
        :param azimuth_range: The lower and upper range of the azimuthal angle in degree. If not provided, range is simply (data.min(), data.max()). Values outside the range are ignored.
        :type azimuth_range: (float, float), optional
        :param mask: array (same size as image) with 1 for masked pixels, and 0 for valid pixels
        :type mask: ndarray
        :param dummy: value for dead/masked pixels
        :type dummy: float
        :param delta_dummy: precision for dummy value
        :type delta_dummy: float
        :param polarization_factor: polarization factor between -1 (vertical)
                and +1 (horizontal). 0 for circular polarization or random,
                None for no correction
        :type polarization_factor: float
        :param dark: dark noise image
        :type dark: ndarray
        :param flat: flat field image
        :type flat: ndarray
        :param method: can be "numpy", "cython", "BBox" or "splitpixel", "lut", "csr; "lut_ocl" and "csr_ocl" if you want to go on GPU. To Specify the device: "csr_ocl_1,2"
        :type method: str
        :param unit: Output units, can be "q_nm^-1", "q_A^-1", "2th_deg", "2th_rad", "r_mm" for now
        :type unit: pyFAI.units.Unit
        :param safe: Do some extra checks to ensure LUT is still valid. False is faster.
        :type safe: bool
        :param normalization_factor: Value of a normalization monitor
        :type normalization_factor: float
        :param all: if true, return many more intermediate results as a dict (deprecated, please refer to the documentation of Integrate2dResult).
        :param metadata: JSON serializable object containing the metadata, usually a dictionary.
        :type all: bool
        :return: azimuthaly regrouped intensity, q/2theta/r pos. and chi pos.
        :rtype: Integrate2dResult, dict
        """
        if all:
            logger.warning("Deprecation: please use the object returned by ai.integrate2d, not the option `all`")

        method = IntegrationMethod.parse(method) or self.DEFAULT_METHOD_2D
        assert method.dimension == 2

        npt = (npt_rad, npt_azim)
        unit = units.to_unit(unit)
        pos0_scale = unit.scale
        if mask is None:
            has_mask = "from detector"
            mask = self.mask
            mask_crc = self.detector.get_mask_crc()
            if mask is None:
                has_mask = False
                mask_crc = None
        else:
            has_mask = "provided"
            mask = numpy.ascontiguousarray(mask)
            mask_crc = crc32(mask)

        shape = data.shape

        if radial_range:
            radial_range = tuple([i / pos0_scale for i in radial_range])

        if variance is not None:
            assert variance.size == data.size
        elif error_model:
            error_model = error_model.lower()
            if error_model == "poisson":
                variance = numpy.ascontiguousarray(data, numpy.float32)

        if azimuth_range is not None:
            azimuth_range = tuple(deg2rad(azimuth_range[i]) for i in (0, -1))
            if azimuth_range[1] <= azimuth_range[0]:
                azimuth_range = (azimuth_range[0], azimuth_range[1] + 2 * pi)
            self.check_chi_disc(azimuth_range)

        if correctSolidAngle:
            solidangle = self.solidAngleArray(shape, correctSolidAngle)
        else:
            solidangle = None

        if polarization_factor is None:
            polarization = polarization_checksum = None
        else:
            polarization, polarization_checksum = self.polarization(shape, polarization_factor, with_checksum=True)

        if dark is None:
            dark = self.detector.darkcurrent
            if dark is None:
                has_dark = False
            else:
                has_dark = "from detector"
        else:
            has_dark = "provided"

        if flat is None:
            flat = self.detector.flatfield
            if dark is None:
                has_flat = False
            else:
                has_flat = "from detector"
        else:
            has_flat = "provided"

        I = None
        sigma = None
        sum_ = None
        count = None

        if method.algo_lower == "lut":
            if EXT_LUT_ENGINE not in self.engines:
                engine = self.engines[EXT_LUT_ENGINE] = Engine()
            else:
                engine = self.engines[EXT_LUT_ENGINE]
            with engine.lock:
                integr = engine.engine
                reset = None
                if integr is None:
                    reset = "init"
                if (not reset) and safe:
                    if integr.unit != unit:
                        reset = "unit changed"
                    if integr.bins != npt:
                        reset = "number of points changed"
                    if integr.size != data.size:
                        reset = "input image size changed"
                    if (mask is not None) and (not integr.check_mask):
                        reset = "mask but LUT was without mask"
                    elif (mask is None) and (integr.check_mask):
                        reset = "no mask but LUT has mask"
                    elif (mask is not None) and (integr.mask_checksum != mask_crc):
                        reset = "mask changed"
                    if (radial_range is None) and (integr.pos0Range is not None):
                        reset = "radial_range was defined in LUT"
                    elif (radial_range is not None) and integr.pos0Range != (min(radial_range), max(radial_range) * EPS32):
                        reset = "radial_range is defined but not the same as in LUT"
                    if (azimuth_range is None) and (integr.pos1Range is not None):
                        reset = "azimuth_range not defined and LUT had azimuth_range defined"
                    elif (azimuth_range is not None) and integr.pos1Range != (min(azimuth_range), max(azimuth_range) * EPS32):
                        reset = "azimuth_range requested and LUT's azimuth_range don't match"
                error = False
                if reset:
                    logger.info("ai.integrate2d: Resetting integrator because %s", reset)
                    try:
                        integr = self.setup_LUT(shape, npt, mask, radial_range, azimuth_range, mask_checksum=mask_crc, unit=unit)
                    except MemoryError:
                        # LUT method is hungry im memory...
                        logger.warning("MemoryError: falling back on forward implementation")
                        integr = None
                        self.reset_engines()
                        method = self.DEFAULT_METHOD_2D
                        error = True
                    else:
                        error = False
                        engine.set_engine(integr)
                if not error:
                    if method.impl_lower == "opencl":
                        if OCL_LUT_ENGINE in self.engines:
                            ocl_engine = self.engines[OCL_LUT_ENGINE]
                        else:
                            ocl_engine = self.engines[OCL_LUT_ENGINE] = Engine()
                        with ocl_engine.lock:
                            platformid, deviceid = method.target
                            ocl_integr = ocl_engine.engine
                            if (ocl_integr is None) or \
                                    (ocl_integr.on_device["lut"] != integr.lut_checksum):
                                ocl_integr = ocl_azim_lut.OCL_LUT_Integrator(integr.lut,
                                                                             integr.size,
                                                                             platformid=platformid,
                                                                             deviceid=deviceid,
                                                                             checksum=integr.lut_checksum)
                                ocl_engine.set_engine(ocl_integr)

                            if (not error) and (ocl_integr is not None):
                                I, sum_, count = ocl_integr.integrate(data, dark=dark, flat=flat,
                                                                      solidangle=solidangle,
                                                                      solidangle_checksum=self._dssa_crc,
                                                                      dummy=dummy,
                                                                      delta_dummy=delta_dummy,
                                                                      polarization=polarization,
                                                                      polarization_checksum=polarization_checksum,
                                                                      normalization_factor=normalization_factor,
                                                                      safe=safe)
                                I.shape = npt
                                I = I.T
                                bins_rad = integr.bin_centers0  # this will be copied later
                                bins_azim = integr.bin_centers1
                    else:
                        I, bins_rad, bins_azim, sum_, count = integr.integrate(data, dark=dark, flat=flat,
                                                                               solidAngle=solidangle,
                                                                               dummy=dummy,
                                                                               delta_dummy=delta_dummy,
                                                                               polarization=polarization,
                                                                               normalization_factor=normalization_factor
                                                                               )

        if method.algo_lower == "csr":
            if EXT_CSR_ENGINE not in self.engines:
                engine = self.engines[EXT_CSR_ENGINE] = Engine()
            else:
                engine = self.engines[EXT_CSR_ENGINE]
            with engine.lock:
                integr = engine.engine
                reset = None
                if integr is None:
                    reset = "init"
                if (not reset) and safe:
                    if integr.unit != unit:
                        reset = "unit changed"
                    if integr.bins != npt:
                        reset = "number of points changed"
                    if integr.size != data.size:
                        reset = "input image size changed"
                    if (mask is not None) and (not integr.check_mask):
                        reset = "mask but CSR was without mask"
                    elif (mask is None) and (integr.check_mask):
                        reset = "no mask but CSR has mask"
                    elif (mask is not None) and (integr.mask_checksum != mask_crc):
                        reset = "mask changed"
                    if (radial_range is None) and (integr.pos0Range is not None):
                        reset = "radial_range was defined in CSR"
                    elif (radial_range is not None) and integr.pos0Range != (min(radial_range), max(radial_range) * EPS32):
                        reset = "radial_range is defined but not the same as in CSR"
                    if (azimuth_range is None) and (integr.pos1Range is not None):
                        reset = "azimuth_range not defined and CSR had azimuth_range defined"
                    elif (azimuth_range is not None) and integr.pos1Range != (min(azimuth_range), max(azimuth_range) * EPS32):
                        reset = "azimuth_range requested and CSR's azimuth_range don't match"
                error = False
                if reset:
                    logger.info("AI.integrate2d: Resetting integrator because %s", reset)
                    split = method.split_lower
                    if split == "pseudo":
                        split = "full"
                    try:
                        integr = self.setup_CSR(shape, npt, mask,
                                                radial_range, azimuth_range,
                                                mask_checksum=mask_crc,
                                                unit=unit, split=split)
                    except MemoryError:
                        logger.warning("MemoryError: falling back on default forward implementation")
                        integr = None
                        self.reset_engines()
                        method = self.DEFAULT_METHOD_2D
                        error = True
                    else:
                        error = False
                        engine.set_engine(integr)
                if not error:
                    if method.impl_lower == "opencl":
                        if OCL_CSR_ENGINE in self.engines:
                            ocl_engine = self.engines[OCL_CSR_ENGINE]
                        else:
                            ocl_engine = self.engines[OCL_CSR_ENGINE] = Engine()
                        with ocl_engine.lock:
                            platformid, deviceid = method.target
                            ocl_integr = ocl_engine.engine
                            if (ocl_integr is None) or (ocl_integr.on_device["data"] != integr.lut_checksum):
                                ocl_integr = ocl_azim_csr.OCL_CSR_Integrator(integr.lut,
                                                                             integr.size,
                                                                             platformid=platformid,
                                                                             deviceid=deviceid,
                                                                             checksum=integr.lut_checksum)
                                ocl_engine.set_engine(ocl_integr)
                        if (not error) and (ocl_integr is not None):
                                I, sum_, count = ocl_integr.integrate(data, dark=dark, flat=flat,
                                                                      solidangle=solidangle,
                                                                      solidangle_checksum=self._dssa_crc,
                                                                      dummy=dummy,
                                                                      delta_dummy=delta_dummy,
                                                                      polarization=polarization,
                                                                      polarization_checksum=polarization_checksum,
                                                                      safe=safe,
                                                                      normalization_factor=normalization_factor)
                                I.shape = npt
                                I = I.T
                                bins_rad = integr.bin_centers0  # this will be copied later
                                bins_azim = integr.bin_centers1
                    else:
                        I, bins_rad, bins_azim, sum_, count = integr.integrate(data, dark=dark, flat=flat,
                                                                               solidAngle=solidangle,
                                                                               dummy=dummy,
                                                                               delta_dummy=delta_dummy,
                                                                               polarization=polarization,
                                                                               normalization_factor=normalization_factor)

        if method.method[1:4] in (("pseudo", "histogram", "cython"), ("full", "histogram", "cython")):
            logger.debug("integrate2d uses SplitPixel implementation")
            pos = self.array_from_unit(shape, "corner", unit, scale=False)
            I, bins_rad, bins_azim, sum_, count = splitPixel.fullSplit2D(pos=pos,
                                                                         weights=data,
                                                                         bins=(npt_rad, npt_azim),
                                                                         pos0Range=radial_range,
                                                                         pos1Range=azimuth_range,
                                                                         dummy=dummy,
                                                                         delta_dummy=delta_dummy,
                                                                         mask=mask,
                                                                         dark=dark,
                                                                         flat=flat,
                                                                         solidangle=solidangle,
                                                                         polarization=polarization,
                                                                         normalization_factor=normalization_factor,
                                                                         chiDiscAtPi=self.chiDiscAtPi,
                                                                         empty=dummy if dummy is not None else self._empty)
        if method.method[1:4] == ("bbox", "histogram", "cython"):
            logger.debug("integrate2d uses BBox implementation")
            chi = self.chiArray(shape)
            dchi = self.deltaChi(shape)
            pos0 = self.array_from_unit(shape, "center", unit, scale=False)
            dpos0 = self.array_from_unit(shape, "delta", unit, scale=False)
            I, bins_rad, bins_azim, sum_, count = splitBBox.histoBBox2d(weights=data,
                                                                        pos0=pos0,
                                                                        delta_pos0=dpos0,
                                                                        pos1=chi,
                                                                        delta_pos1=dchi,
                                                                        bins=(npt_rad, npt_azim),
                                                                        pos0Range=radial_range,
                                                                        pos1Range=azimuth_range,
                                                                        dummy=dummy,
                                                                        delta_dummy=delta_dummy,
                                                                        mask=mask,
                                                                        dark=dark,
                                                                        flat=flat,
                                                                        solidangle=solidangle,
                                                                        polarization=polarization,
                                                                        normalization_factor=normalization_factor,
                                                                        chiDiscAtPi=self.chiDiscAtPi,
                                                                        empty=dummy if dummy is not None else self._empty)

        if method.method[1:3] == ("no", "histogram") and method.impl_lower != "opencl":
            logger.debug("integrate2d uses numpy or cython implementation")
            data = data.astype(numpy.float32)  # it is important to make a copy see issue #88
            mask = self.create_mask(data, mask, dummy, delta_dummy,
                                    mode="numpy")
            pos0 = self.array_from_unit(shape, "center", unit, scale=False)
            pos1 = self.chiArray(shape)

            if radial_range is not None:
                mask *= (pos0 >= min(radial_range)) * (pos0 <= max(radial_range))
            else:
                radial_range = [pos0.min(), pos0.max() * EPS32]

            if azimuth_range is not None:
                mask *= (pos1 >= min(azimuth_range)) * (pos1 <= max(azimuth_range))
            else:
                azimuth_range = [pos1.min(), pos1.max() * EPS32]

            if variance is not None:
                variance = variance[mask]

            if dark is not None:
                data -= dark

            if flat is not None:
                data /= flat

            if polarization is not None:
                data /= polarization

            if solidangle is not None:
                data /= solidangle

            data = data[mask]
            pos0 = pos0[mask]
            pos1 = pos1[mask]
            if method.impl_lower == "cython":
                I, bins_azim, bins_rad, sum_, count = histogram.histogram2d(pos0=pos1,
                                                                            pos1=pos0,
                                                                            weights=data,
                                                                            bins=(npt_azim, npt_rad),
                                                                            split=False,
                                                                            empty=dummy if dummy is not None else self._empty,
                                                                            normalization_factor=normalization_factor)
            elif method.impl_lower == "python":
                logger.debug("integrate2d uses Numpy implementation")
                count, b, c = numpy.histogram2d(pos1, pos0, (npt_azim, npt_rad), range=[azimuth_range, radial_range])
                bins_azim = (b[1:] + b[:-1]) / 2.0
                bins_rad = (c[1:] + c[:-1]) / 2.0
                count1 = numpy.maximum(1, count)
                sum_, b, c = numpy.histogram2d(pos1, pos0, (npt_azim, npt_rad),
                                               weights=data, range=[azimuth_range, radial_range])
                I = sum_ / count1 / normalization_factor
                I[count == 0] = dummy if dummy is not None else self._empty
        # I know I make copies ....
        bins_rad = bins_rad * pos0_scale
        bins_azim = bins_azim * 180.0 / pi

        result = Integrate2dResult(I, bins_rad, bins_azim, sigma)
        result._set_method_called("integrate2d")
        result._set_compute_engine(method)
        result._set_unit(unit)
        result._set_count(count)
        result._set_sum(sum_)
        result._set_has_dark_correction(has_dark)
        result._set_has_flat_correction(has_flat)
        result._set_has_mask_applied(has_mask)
        result._set_polarization_factor(polarization_factor)
        result._set_normalization_factor(normalization_factor)
        result._set_metadata(metadata)

        if filename is not None:
            writer = DefaultAiWriter(filename, self)
            writer.write(result)

        if all:
            logger.warning("integrate2d(all=True) is deprecated. Please refer to the documentation of Integrate2dResult")

            res = {"I": result.intensity,
                   "radial": result.radial,
                   "azimuthal": result.azimuthal,
                   "count": result.count,
                   "sum": result.sum
                   }
            if result.sigma is not None:
                res["sigma"] = result.sigma
            return res

        return result

    integrate2d = _integrate2d_legacy

    def _integrate2d_ng(self, data, npt_rad, npt_azim=360,
                    filename=None, correctSolidAngle=True, variance=None,
                    error_model=None, radial_range=None, azimuth_range=None,
                    mask=None, dummy=None, delta_dummy=None,
                    polarization_factor=None, dark=None, flat=None,
                    method="bbox", unit=units.Q, safe=True,
                    normalization_factor=1.0, all=False, metadata=None):
        """
        Calculate the azimuthal regrouped 2d image in q(nm^-1)/chi(deg) by default

        Multi algorithm implementation (tries to be bullet proof)

        :param data: 2D array from the Detector/CCD camera
        :type data: ndarray
        :param npt_rad: number of points in the radial direction
        :type npt_rad: int
        :param npt_azim: number of points in the azimuthal direction
        :type npt_azim: int
        :param filename: output image (as edf format)
        :type filename: str
        :param correctSolidAngle: correct for solid angle of each pixel if True
        :type correctSolidAngle: bool
        :param variance: array containing the variance of the data. If not available, no error propagation is done
        :type variance: ndarray
        :param error_model: When the variance is unknown, an error model can be given: "poisson" (variance = I), "azimuthal" (variance = (I-<I>)^2)
        :type error_model: str
        :param radial_range: The lower and upper range of the radial unit. If not provided, range is simply (data.min(), data.max()). Values outside the range are ignored.
        :type radial_range: (float, float), optional
        :param azimuth_range: The lower and upper range of the azimuthal angle in degree. If not provided, range is simply (data.min(), data.max()). Values outside the range are ignored.
        :type azimuth_range: (float, float), optional
        :param mask: array (same size as image) with 1 for masked pixels, and 0 for valid pixels
        :type mask: ndarray
        :param dummy: value for dead/masked pixels
        :type dummy: float
        :param delta_dummy: precision for dummy value
        :type delta_dummy: float
        :param polarization_factor: polarization factor between -1 (vertical)
                and +1 (horizontal). 0 for circular polarization or random,
                None for no correction
        :type polarization_factor: float
        :param dark: dark noise image
        :type dark: ndarray
        :param flat: flat field image
        :type flat: ndarray
        :param method: can be "numpy", "cython", "BBox" or "splitpixel", "lut", "csr; "lut_ocl" and "csr_ocl" if you want to go on GPU. To Specify the device: "csr_ocl_1,2"
        :type method: str
        :param unit: Output units, can be "q_nm^-1", "q_A^-1", "2th_deg", "2th_rad", "r_mm" for now
        :type unit: pyFAI.units.Unit
        :param safe: Do some extra checks to ensure LUT is still valid. False is faster.
        :type safe: bool
        :param normalization_factor: Value of a normalization monitor
        :type normalization_factor: float
        :param all: if true, return many more intermediate results as a dict (deprecated, please refer to the documentation of Integrate2dResult).
        :param metadata: JSON serializable object containing the metadata, usually a dictionary.
        :type all: bool
        :return: azimuthaly regrouped intensity, q/2theta/r pos. and chi pos.
        :rtype: Integrate2dResult, dict
        """
        if all:
            logger.warning("Deprecation: please use the object returned by ai.integrate2d, not the option `all`")
        method = method.lower()
        npt = (npt_rad, npt_azim)
        unit = units.to_unit(unit)
        pos0_scale = unit.scale
        if mask is None:
            has_mask = "from detector"
            mask = self.mask
            mask_crc = self.detector.get_mask_crc()
            if mask is None:
                has_mask = False
                mask_crc = None
        else:
            has_mask = "provided"
            mask = numpy.ascontiguousarray(mask)
            mask_crc = crc32(mask)

        shape = data.shape

        if radial_range:
            radial_range = tuple([i / pos0_scale for i in radial_range])

        if variance is not None:
            assert variance.size == data.size
        elif error_model:
            error_model = error_model.lower()
            if error_model == "poisson":
                variance = numpy.ascontiguousarray(data, numpy.float32)

        if azimuth_range is not None:
            azimuth_range = tuple(deg2rad(azimuth_range[i]) for i in (0, -1))
            if azimuth_range[1] <= azimuth_range[0]:
                azimuth_range = (azimuth_range[0], azimuth_range[1] + 2 * pi)
            self.check_chi_disc(azimuth_range)

        if correctSolidAngle:
            solidangle = self.solidAngleArray(shape, correctSolidAngle)
        else:
            solidangle = None

        if polarization_factor is None:
            polarization = polarization_checksum = None
        else:
            polarization, polarization_checksum = self.polarization(shape, polarization_factor, with_checksum=True)

        if dark is None:
            dark = self.detector.darkcurrent
            if dark is None:
                has_dark = False
            else:
                has_dark = "from detector"
        else:
            has_dark = "provided"

        if flat is None:
            flat = self.detector.flatfield
            if dark is None:
                has_flat = False
            else:
                has_flat = "from detector"
        else:
            has_flat = "provided"

        I = None
        sigma = None
        sum_ = None
        count = None
        signal2d = None
        norm2d = None
        var2d = None

        if (I is None) and ("lut" in method):
            if EXT_LUT_ENGINE not in self.engines:
                engine = self.engines[EXT_LUT_ENGINE] = Engine()
            else:
                engine = self.engines[EXT_LUT_ENGINE]
            with engine.lock:
                integr = engine.engine
                reset = None
                if integr is None:
                    reset = "init"
                if (not reset) and safe:
                    if integr.unit != unit:
                        reset = "unit changed"
                    if integr.bins != npt:
                        reset = "number of points changed"
                    if integr.size != data.size:
                        reset = "input image size changed"
                    if (mask is not None) and (not integr.check_mask):
                        reset = "mask but LUT was without mask"
                    elif (mask is None) and (integr.check_mask):
                        reset = "no mask but LUT has mask"
                    elif (mask is not None) and (integr.mask_checksum != mask_crc):
                        reset = "mask changed"
                    if (radial_range is None) and (integr.pos0Range is not None):
                        reset = "radial_range was defined in LUT"
                    elif (radial_range is not None) and integr.pos0Range != (min(radial_range), max(radial_range) * EPS32):
                        reset = "radial_range is defined but not the same as in LUT"
                    if (azimuth_range is None) and (integr.pos1Range is not None):
                        reset = "azimuth_range not defined and LUT had azimuth_range defined"
                    elif (azimuth_range is not None) and integr.pos1Range != (min(azimuth_range), max(azimuth_range) * EPS32):
                        reset = "azimuth_range requested and LUT's azimuth_range don't match"
                error = False
                if reset:
                    logger.info("ai.integrate2d: Resetting integrator because %s", reset)
                    try:
                        integr = self.setup_LUT(shape, npt, mask, radial_range, azimuth_range, mask_checksum=mask_crc, unit=unit)
                    except MemoryError:  # LUT method is hungry...
                        logger.warning("MemoryError: falling back on forward implementation")
                        integr = None
                        self.reset_engines()
                        method = self.DEFAULT_METHOD_2D
                        error = True
                    else:
                        error = False
                        engine.set_engine(integr)
                if not error:
                    if ("ocl" in method) and ocl_azim_lut:
                        if OCL_LUT_ENGINE in self.engines:
                            ocl_engine = self.engines[OCL_LUT_ENGINE]
                        else:
                            ocl_engine = self.engines[OCL_LUT_ENGINE] = Engine()
                        with ocl_engine.lock:
                            if method.target is not None:
                                platformid, deviceid = method.target[0]
                            ocl_integr = ocl_engine.engine
                            if (ocl_integr is None) or \
                                    (ocl_integr.on_device["lut"] != integr.lut_checksum):
                                ocl_integr = ocl_azim_lut.OCL_LUT_Integrator(integr.lut,
                                                                             integr.size,
                                                                             platformid=platformid,
                                                                             deviceid=deviceid,
                                                                             checksum=integr.lut_checksum)
                                ocl_engine.set_engine(ocl_integr)

                            if (not error) and (ocl_integr is not None):
                                I, sum_, count = ocl_integr.integrate(data, dark=dark, flat=flat,
                                                                      solidangle=solidangle,
                                                                      solidangle_checksum=self._dssa_crc,
                                                                      dummy=dummy,
                                                                      delta_dummy=delta_dummy,
                                                                      polarization=polarization,
                                                                      polarization_checksum=polarization_checksum,
                                                                      normalization_factor=normalization_factor,
                                                                      safe=safe)
                                I.shape = npt
                                I = I.T
                                bins_rad = integr.bin_centers0  # this will be copied later
                                bins_azim = integr.bin_centers1
                    else:
                        I, bins_rad, bins_azim, sum_, count = integr.integrate(data, dark=dark, flat=flat,
                                                                               solidAngle=solidangle,
                                                                               dummy=dummy,
                                                                               delta_dummy=delta_dummy,
                                                                               polarization=polarization,
                                                                               normalization_factor=normalization_factor
                                                                               )

        if (I is None) and ("csr" in method):
            if EXT_CSR_ENGINE not in self.engines:
                engine = self.engines[EXT_CSR_ENGINE] = Engine()
            else:
                engine = self.engines[EXT_CSR_ENGINE]
            with engine.lock:
                integr = engine.engine
                reset = None
                if integr is None:
                    reset = "init"
                if (not reset) and safe:
                    if integr.unit != unit:
                        reset = "unit changed"
                    if integr.bins != npt:
                        reset = "number of points changed"
                    if integr.size != data.size:
                        reset = "input image size changed"
                    if (mask is not None) and (not integr.check_mask):
                        reset = "mask but CSR was without mask"
                    elif (mask is None) and (integr.check_mask):
                        reset = "no mask but CSR has mask"
                    elif (mask is not None) and (integr.mask_checksum != mask_crc):
                        reset = "mask changed"
                    if (radial_range is None) and (integr.pos0Range is not None):
                        reset = "radial_range was defined in CSR"
                    elif (radial_range is not None) and integr.pos0Range != (min(radial_range), max(radial_range) * EPS32):
                        reset = "radial_range is defined but not the same as in CSR"
                    if (azimuth_range is None) and (integr.pos1Range is not None):
                        reset = "azimuth_range not defined and CSR had azimuth_range defined"
                    elif (azimuth_range is not None) and integr.pos1Range != (min(azimuth_range), max(azimuth_range) * EPS32):
                        reset = "azimuth_range requested and CSR's azimuth_range don't match"
                error = False
                if reset:
                    logger.info("AI.integrate2d: Resetting integrator because %s", reset)
                    if "no" in method:
                        split = "no"
                    elif "full" in method:
                        split = "full"
                    else:
                        split = "bbox"
                    try:
                        integr = self.setup_CSR(shape, npt, mask,
                                                radial_range, azimuth_range,
                                                mask_checksum=mask_crc,
                                                unit=unit, split=split)
                    except MemoryError:
                        logger.warning("MemoryError: falling back on default forward implementation")
                        integr = None
                        self.reset_engines()
                        method = self.DEFAULT_METHOD
                        error = True
                    else:
                        error = False
                        engine.set_engine(integr)
                if not error:
                    if ("ocl" in method) and ocl_azim_csr:
                        if OCL_CSR_ENGINE in self.engines:
                            ocl_engine = self.engines[OCL_CSR_ENGINE]
                        else:
                            ocl_engine = self.engines[OCL_CSR_ENGINE] = Engine()
                        with ocl_engine.lock:
                            if method.target is not None:
                                platformid, deviceid = method.target
                            ocl_integr = ocl_engine.engine
                            if (ocl_integr is None) or (ocl_integr.on_device["data"] != integr.lut_checksum):
                                ocl_integr = ocl_azim_csr.OCL_CSR_Integrator(integr.lut,
                                                                             integr.size,
                                                                             platformid=platformid,
                                                                             deviceid=deviceid,
                                                                             checksum=integr.lut_checksum)
                                ocl_engine.set_engine(ocl_integr)
                        if (not error) and (ocl_integr is not None):
                                I, sum_, count = ocl_integr.integrate(data, dark=dark, flat=flat,
                                                                      solidangle=solidangle,
                                                                      solidangle_checksum=self._dssa_crc,
                                                                      dummy=dummy,
                                                                      delta_dummy=delta_dummy,
                                                                      polarization=polarization,
                                                                      polarization_checksum=polarization_checksum,
                                                                      safe=safe,
                                                                      normalization_factor=normalization_factor)
                                I.shape = npt
                                I = I.T
                                bins_rad = integr.bin_centers0  # this will be copied later
                                bins_azim = integr.bin_centers1
                    else:
                        I, bins_rad, bins_azim, sum_, count = integr.integrate(data, dark=dark, flat=flat,
                                                                               solidAngle=solidangle,
                                                                               dummy=dummy,
                                                                               delta_dummy=delta_dummy,
                                                                               polarization=polarization,
                                                                               normalization_factor=normalization_factor)

        if (I is None) and ("splitpix" in method):
            if splitPixel is None:
                logger.warning("splitPixel is not available;"
                               " falling back on default method")
                method = self.DEFAULT_METHOD
            else:
                logger.debug("integrate2d uses SplitPixel implementation")
                pos = self.array_from_unit(shape, "corner", unit, scale=False)
                res = splitPixel.pseudoSplit2D_ng(pos=pos,
                                                  weights=data,
                                                  bins=(npt_rad, npt_azim),
                                                  pos0Range=radial_range,
                                                  pos1Range=azimuth_range,
                                                  dummy=dummy,
                                                  delta_dummy=delta_dummy,
                                                  mask=mask,
                                                  dark=dark,
                                                  flat=flat,
                                                  solidangle=solidangle,
                                                  polarization=polarization,
                                                  normalization_factor=normalization_factor,
                                                  chiDiscAtPi=self.chiDiscAtPi,
                                                  empty=dummy if dummy is not None else self._empty,
                                                  variance=variance)
                I = res.signal
                bins_azim = res.bins1
                bins_rad = res.bins0
                prop2d = res.propagated
                signal2d = prop2d["signal"]
                norm2d = prop2d["norm"]
                count = prop2d["count"]
                if variance is not None:
                    sigma = res.error
                    var2d = prop2d["variance"]

        if (I is None) and ("bbox" in method):
            if splitBBox is None:
                logger.warning("splitBBox is not available;"
                               " falling back on cython histogram method")
                method = "cython"
            else:
                logger.debug("integrate2d uses BBox implementation")
                chi = self.chiArray(shape)
                dchi = self.deltaChi(shape)
                pos0 = self.array_from_unit(shape, "center", unit, scale=False)
                dpos0 = self.array_from_unit(shape, "delta", unit, scale=False)
                res = splitBBox.histoBBox2d_ng(weights=data,
                                               pos0=pos0,
                                               delta_pos0=dpos0,
                                               pos1=chi,
                                               delta_pos1=dchi,
                                               bins=(npt_rad, npt_azim),
                                               pos0Range=radial_range,
                                               pos1Range=azimuth_range,
                                               dummy=dummy,
                                               delta_dummy=delta_dummy,
                                               mask=mask,
                                               dark=dark,
                                               flat=flat,
                                               solidangle=solidangle,
                                               polarization=polarization,
                                               normalization_factor=normalization_factor,
                                               chiDiscAtPi=self.chiDiscAtPi,
                                               empty=dummy if dummy is not None else self._empty,
                                               variance=variance)
                I = res.signal
                bins_azim = res.bins1
                bins_rad = res.bins0
                prop2d = res.propagated
                signal2d = prop2d["signal"]
                norm2d = prop2d["norm"]
                count = prop2d["count"]
                if variance is not None:
                    sigma = res.error
                    var2d = prop2d["variance"]

        if (I is None):
            logger.debug("integrate2d uses cython implementation")
            data = data.astype(numpy.float32)  # it is important to make a copy see issue #88
            mask = self.create_mask(data, mask, dummy, delta_dummy,
                                    mode="normal")
            pos0 = self.array_from_unit(shape, "center", unit, scale=False)
            pos1 = self.chiArray(shape)

            if radial_range is not None:
                mask_radial = numpy.logical_or(pos0 < min(radial_range), pos0 > max(radial_range))
                mask = numpy.logical_or(mask, mask_radial)
            else:
                radial_range = [pos0.min(), pos0.max() * EPS32]

            pos0 = pos0.ravel()
            pos1 = pos1.ravel()

            if azimuth_range is not None:
                # mask *= (pos1 >= min(azimuth_range)) * (pos1 <= max(azimuth_range))
                mask_azim = numpy.logical_or(pos1 < min(azimuth_range), pos1 > max(azimuth_range))
                mask = numpy.logical_or(mask.ravel(), mask_azim)
            else:
                azimuth_range = [pos1.min(), pos1.max() * EPS32]

            prep = preproc(data,
                           dark=dark,
                           flat=flat,
                           solidangle=solidangle,
                           polarization=polarization,
                           absorption=None,
                           mask=mask,
                           dummy=dummy,
                           delta_dummy=delta_dummy,
                           normalization_factor=normalization_factor,
                           empty=self._empty,
                           split_result=True,
                           variance=variance,
                           # dark_variance=None,
                           # poissonian=False,
                           dtype=numpy.float32)
            if method.method[1:4] == ("no", "histogram", "cython"):
                logger.debug("integrate2d uses Cython histogram implementation")
                res = histogram.histogram2d_preproc(pos0=pos1,
                                                    pos1=pos0,
                                                    weights=prep,
                                                    bins=(npt_azim, npt_rad),
                                                    split=False,
                                                    empty=dummy if dummy is not None else self._empty,
                                                    )
                I = res.signal
                bins_azim = res.bins0
                bins_rad = res.bins1
                prop2d = res.propagated
                signal2d = prop2d["signal"]
                norm2d = prop2d["norm"]
                count = prop2d["count"]
                if variance is not None:
                    sigma = res.error
                    var2d = prop2d["variance"]
            else:
                logger.debug("integrate2d uses Numpy implementation")
                signal = prep[:, :, 0].ravel()
                norm = prep[:, :, -1].ravel()
                norm2d, b, c = numpy.histogram2d(pos1,
                                                 pos0,
                                                 (npt_azim, npt_rad),
                                                 weights=norm,
                                                 range=[azimuth_range, radial_range])
                bins_azim = (b[1:] + b[:-1]) / 2.0
                bins_rad = (c[1:] + c[:-1]) / 2.0
                valid = norm2d > 0

                signal2d, b, c = numpy.histogram2d(pos1, pos0, (npt_azim, npt_rad),
                                                   weights=signal,
                                                   range=[azimuth_range, radial_range])
                I = numpy.zeros((npt_azim, npt_rad), dtype=numpy.float32)
                I += dummy if (dummy is not None) else self._empty
                I[valid] = signal2d[valid] / norm2d[valid]

                if prep.shape[-1] == 3:
                    var2d, b, c = numpy.histogram2d(pos1, pos0, (npt_azim, npt_rad),
                                                    weights=prep[:, :, 1].ravel(),
                                                    range=[azimuth_range, radial_range])
                    sigma = numpy.zeros((npt_azim, npt_rad), dtype=numpy.float32)
                    sigma += dummy if (dummy is not None) else self._empty
                    sigma[valid] = numpy.sqrt(var2d[valid]) / norm2d[valid]

        # I know I make copies ....
        bins_rad = bins_rad * pos0_scale
        bins_azim = bins_azim * 180.0 / pi

        result = Integrate2dResult(I, bins_rad, bins_azim, sigma)
        result._set_method_called("integrate2d")
        result._set_compute_engine(method)
        result._set_unit(unit)
        result._set_count(count)
        result._set_sum(sum_)
        result._set_has_dark_correction(has_dark)
        result._set_has_flat_correction(has_flat)
        result._set_has_mask_applied(has_mask)
        result._set_polarization_factor(polarization_factor)
        result._set_normalization_factor(normalization_factor)
        result._set_metadata(metadata)

        result._set_sum_signal(signal2d)
        result._set_sum_normalization(norm2d)
        result._set_sum_variance(var2d)

        if filename is not None:
            writer = DefaultAiWriter(filename, self)
            writer.write(result)

        if all:
            logger.warning("integrate2d(all=True) is deprecated. Please refer to the documentation of Integrate2dResult")

            res = {"I": result.intensity,
                   "radial": result.radial,
                   "azimuthal": result.azimuthal,
                   "count": result.count,
                   "sum": result.sum
                   }
            if result.sigma is not None:
                res["sigma"] = result.sigma
            return res

        return result

    @deprecated(since_version="0.14", reason="Use the class DefaultAiWriter")
    def save1D(self, filename, dim1, I, error=None, dim1_unit=units.TTH,
               has_dark=False, has_flat=False, polarization_factor=None, normalization_factor=None):
        """This method save the result of a 1D integration.

        Deprecated on 13/06/2017

        :param filename: the filename used to save the 1D integration
        :type filename: str
        :param dim1: the x coordinates of the integrated curve
        :type dim1: numpy.ndarray
        :param I: The integrated intensity
        :type I: numpy.mdarray
        :param error: the error bar for each intensity
        :type error: numpy.ndarray or None
        :param dim1_unit: the unit of the dim1 array
        :type dim1_unit: pyFAI.units.Unit
        :param has_dark: save the darks filenames (default: no)
        :type has_dark: bool
        :param has_flat: save the flat filenames (default: no)
        :type has_flat: bool
        :param polarization_factor: the polarization factor
        :type polarization_factor: float
        :param normalization_factor: the monitor value
        :type normalization_factor: float
        """
        self.__save1D(filename=filename,
                      dim1=dim1,
                      I=I,
                      error=error,
                      dim1_unit=dim1_unit,
                      has_dark=has_dark,
                      has_flat=has_flat,
                      polarization_factor=polarization_factor,
                      normalization_factor=normalization_factor)

    def __save1D(self, filename, dim1, I, error=None, dim1_unit=units.TTH,
                 has_dark=False, has_flat=False, polarization_factor=None, normalization_factor=None):
        """This method save the result of a 1D integration.

        :param filename: the filename used to save the 1D integration
        :type filename: str
        :param dim1: the x coordinates of the integrated curve
        :type dim1: numpy.ndarray
        :param I: The integrated intensity
        :type I: numpy.mdarray
        :param error: the error bar for each intensity
        :type error: numpy.ndarray or None
        :param dim1_unit: the unit of the dim1 array
        :type dim1_unit: pyFAI.units.Unit
        :param has_dark: save the darks filenames (default: no)
        :type has_dark: bool
        :param has_flat: save the flat filenames (default: no)
        :type has_flat: bool
        :param polarization_factor: the polarization factor
        :type polarization_factor: float
        :param normalization_factor: the monitor value
        :type normalization_factor: float
        """
        if not filename:
            return
        writer = DefaultAiWriter(None, self)
        writer.save1D(filename, dim1, I, error, dim1_unit, has_dark, has_flat,
                      polarization_factor, normalization_factor)

    @deprecated(since_version="0.14", reason="Use the class DefaultAiWriter")
    def save2D(self, filename, I, dim1, dim2, error=None, dim1_unit=units.TTH,
               has_dark=False, has_flat=False,
               polarization_factor=None, normalization_factor=None):
        """This method save the result of a 2D integration.

        Deprecated on 13/06/2017

        :param filename: the filename used to save the 2D histogram
        :type filename: str
        :param dim1: the 1st coordinates of the histogram
        :type dim1: numpy.ndarray
        :param dim1: the 2nd coordinates of the histogram
        :type dim1: numpy.ndarray
        :param I: The integrated intensity
        :type I: numpy.mdarray
        :param error: the error bar for each intensity
        :type error: numpy.ndarray or None
        :param dim1_unit: the unit of the dim1 array
        :type dim1_unit: pyFAI.units.Unit
        :param has_dark: save the darks filenames (default: no)
        :type has_dark: bool
        :param has_flat: save the flat filenames (default: no)
        :type has_flat: bool
        :param polarization_factor: the polarization factor
        :type polarization_factor: float
        :param normalization_factor: the monitor value
        :type normalization_factor: float
        """
        self.__save2D(filename=filename,
                      I=I,
                      dim1=dim1,
                      dim2=dim2,
                      error=error,
                      dim1_unit=dim1_unit,
                      has_dark=has_dark,
                      has_flat=has_flat,
                      polarization_factor=polarization_factor,
                      normalization_factor=normalization_factor)

    def __save2D(self, filename, I, dim1, dim2, error=None, dim1_unit=units.TTH,
                 has_dark=False, has_flat=False,
                 polarization_factor=None, normalization_factor=None):
        """This method save the result of a 2D integration.

        Deprecated on 13/06/2017

        :param filename: the filename used to save the 2D histogram
        :type filename: str
        :param dim1: the 1st coordinates of the histogram
        :type dim1: numpy.ndarray
        :param dim1: the 2nd coordinates of the histogram
        :type dim1: numpy.ndarray
        :param I: The integrated intensity
        :type I: numpy.mdarray
        :param error: the error bar for each intensity
        :type error: numpy.ndarray or None
        :param dim1_unit: the unit of the dim1 array
        :type dim1_unit: pyFAI.units.Unit
        :param has_dark: save the darks filenames (default: no)
        :type has_dark: bool
        :param has_flat: save the flat filenames (default: no)
        :type has_flat: bool
        :param polarization_factor: the polarization factor
        :type polarization_factor: float
        :param normalization_factor: the monitor value
        :type normalization_factor: float
        """
        if not filename:
            return
        writer = DefaultAiWriter(None, self)
        writer.save2D(filename, I, dim1, dim2, error, dim1_unit, has_dark, has_flat,
                      polarization_factor, normalization_factor)

    def medfilt1d(self, data, npt_rad=1024, npt_azim=512,
                  correctSolidAngle=True,
                  polarization_factor=None, dark=None, flat=None,
                  method="splitpixel", unit=units.Q,
                  percentile=50, dummy=None, delta_dummy=None,
                  mask=None, normalization_factor=1.0, metadata=None):
        """Perform the 2D integration and filter along each row using a median
        filter

        :param data: input image as numpy array
        :param npt_rad: number of radial points
        :param npt_azim: number of azimuthal points
        :param correctSolidAngle: correct for solid angle of each pixel if True
        :type correctSolidAngle: bool
        :param polarization_factor: polarization factor between -1 (vertical) and +1 (horizontal).
               0 for circular polarization or random,
               None for no correction,
               True for using the former correction
        :type polarization_factor: float
        :param dark: dark noise image
        :type dark: ndarray
        :param flat: flat field image
        :type flat: ndarray
        :param unit: unit to be used for integration
        :param method: pathway for integration and sort
        :param percentile: which percentile use for cutting out
                           percentil can be a 2-tuple to specify a region to
                           average out
        :param mask: masked out pixels array
        :param normalization_factor: Value of a normalization monitor
        :type normalization_factor: float
        :param metadata: any other metadata,
        :type metadata: JSON serializable dict
        :return: Integrate1D like result like
        """
        if dummy is None:
            dummy = numpy.finfo(numpy.float32).min
            delta_dummy = None
        unit = units.to_unit(unit)
        method = IntegrationMethod.parse(method, dim=2)
        if (method.impl_lower == "opencl") and npt_azim and (npt_azim > 1):
            old = npt_azim
            npt_azim = 1 << int(round(log(npt_azim, 2)))  # power of two above
            if npt_azim != old:
                logger.warning("Change number of azimuthal bins to nearest power of two: %s->%s",
                               old, npt_azim)
        res2d = self.integrate2d(data, npt_rad, npt_azim, mask=mask,
                                 flat=flat, dark=dark,
                                 unit=unit, method=method,
                                 dummy=dummy, delta_dummy=delta_dummy,
                                 correctSolidAngle=correctSolidAngle,
                                 polarization_factor=polarization_factor,
                                 normalization_factor=normalization_factor)
        integ2d = res2d.intensity
        if (method.impl_lower == "opencl"):
            if (method.algo_lower == "csr") and \
                    (OCL_CSR_ENGINE in self.engines) and \
                    (self.engines[OCL_CSR_ENGINE].engine is not None):
                ctx = self.engines[OCL_CSR_ENGINE].engine.ctx
            elif (method.algo_lower == "lut") and \
                    (OCL_LUT_ENGINE in self.engines) and \
                    (self.engines[OCL_LUT_ENGINE].engine is not None):
                ctx = self.engines[OCL_LUT_ENGINE].engine.ctx
            else:
                ctx = None

            if numpy.isfortran(integ2d) and integ2d.dtype == numpy.float32:
                rdata = integ2d.T
                horizontal = True
            else:
                rdata = numpy.ascontiguousarray(integ2d, dtype=numpy.float32)
                horizontal = False

            if OCL_SORT_ENGINE not in self.engines:
                with self._lock:
                    if OCL_SORT_ENGINE not in self.engines:
                        self.engines[OCL_SORT_ENGINE] = Engine()
            engine = self.engines[OCL_SORT_ENGINE]
            with engine.lock:
                sorter = engine.engine
                if (sorter is None) or \
                   (sorter.npt_width != rdata.shape[1]) or\
                   (sorter.npt_height != rdata.shape[0]):
                    logger.info("reset opencl sorter")
                    sorter = ocl_sort.Separator(npt_height=rdata.shape[0], npt_width=rdata.shape[1], ctx=ctx)
                    engine.set_engine(sorter)
            if "__len__" in dir(percentile):
                if horizontal:
                    spectrum = sorter.trimmed_mean_horizontal(rdata, dummy, [(i / 100.0) for i in percentile]).get()
                else:
                    spectrum = sorter.trimmed_mean_vertical(rdata, dummy, [(i / 100.0) for i in percentile]).get()
            else:
                if horizontal:
                    spectrum = sorter.filter_horizontal(rdata, dummy, percentile / 100.0).get()
                else:
                    spectrum = sorter.filter_vertical(rdata, dummy, percentile / 100.0).get()
        else:
            dummies = (integ2d == dummy).sum(axis=0)
            # add a line of zeros at the end (along npt_azim) so that the value for no valid pixel is 0
            sorted_ = numpy.zeros((npt_azim + 1, npt_rad))
            sorted_[:npt_azim, :] = numpy.sort(integ2d, axis=0)

            if "__len__" in dir(percentile):
                # mean over the valid value
                lower = dummies + (numpy.floor(min(percentile) * (npt_azim - dummies) / 100.)).astype(int)
                upper = dummies + (numpy.ceil(max(percentile) * (npt_azim - dummies) / 100.)).astype(int)
                bounds = numpy.zeros(sorted_.shape, dtype=int)
                assert (lower >= 0).all()
                assert (upper <= npt_azim).all()

                rng = numpy.arange(npt_rad)
                bounds[lower, rng] = 1
                bounds[upper, rng] = 1
                valid = (numpy.cumsum(bounds, axis=0) % 2)
                invalid = numpy.logical_not(valid)
                sorted_[invalid] = numpy.nan
                spectrum = numpy.nanmean(sorted_, axis=0)
            else:
                # read only the valid value
                dummies = (integ2d == dummy).sum(axis=0)
                pos = dummies + (numpy.round(percentile * (npt_azim - dummies) / 100.)).astype(int)
                assert (pos >= 0).all()
                assert (pos <= npt_azim).all()
                spectrum = sorted_[(pos, numpy.arange(npt_rad))]

        result = Integrate1dResult(res2d.radial, spectrum)
        result._set_method_called("medfilt1d")
        result._set_compute_engine(method)
        result._set_percentile(percentile)
        result._set_npt_azim(npt_azim)
        result._set_unit(unit)
        result._set_has_mask_applied(res2d.has_mask_applied)
        result._set_metadata(metadata)
        result._set_has_dark_correction(res2d.has_dark_correction)
        result._set_has_flat_correction(res2d.has_flat_correction)
        result._set_polarization_factor(polarization_factor)
        result._set_normalization_factor(normalization_factor)
        return result

    def sigma_clip(self, data, npt_rad=1024, npt_azim=512,
                   correctSolidAngle=True,
                   polarization_factor=None, dark=None, flat=None,
                   method="splitpixel", unit=units.Q,
                   thres=3, max_iter=5, dummy=None, delta_dummy=None,
                   mask=None, normalization_factor=1.0, metadata=None):
        """Perform the 2D integration and perform a sigm-clipping iterative
        filter along each row. see the doc of scipy.stats.sigmaclip for the
        options.

        :param data: input image as numpy array
        :param npt_rad: number of radial points
        :param npt_azim: number of azimuthal points
        :param bool correctSolidAngle: correct for solid angle of each pixel
                if True
        :param float polarization_factor: polarization factor between -1 (vertical)
                and +1 (horizontal).

                - 0 for circular polarization or random,
                - None for no correction,
                - True for using the former correction
        :param ndarray dark: dark noise image
        :param ndarray flat: flat field image
        :param unit: unit to be used for integration
        :param method: pathway for integration and sort
        :param thres: cut-off for n*sigma: discard any values with (I-<I>)/sigma > thres.
                The threshold can be a 2-tuple with sigma_low and sigma_high.
        :param max_iter: maximum number of iterations        :param mask: masked out pixels array
        :param float normalization_factor: Value of a normalization monitor
        :param metadata: any other metadata,
        :type metadata: JSON serializable dict
        :return: Integrate1D like result like
        """
        # We use NaN as dummies
        if dummy is None:
            dummy = numpy.NaN
            delta_dummy = None
        unit = units.to_unit(unit)
        method = IntegrationMethod.parse(method, dim=2)

        if "__len__" in dir(thres) and len(thres) > 0:
            sigma_lo = thres[0]
            sigma_hi = thres[-1]
        else:
            sigma_lo = sigma_hi = thres

        if (method.impl_lower == "opencl") and npt_azim and (npt_azim > 1):
            old = npt_azim
            npt_azim = 1 << int(round(log(npt_azim, 2)))  # power of two above
            if npt_azim != old:
                logger.warning("Change number of azimuthal bins to nearest power of two: %s->%s",
                               old, npt_azim)

        res2d = self.integrate2d(data, npt_rad, npt_azim, mask=mask,
                                 flat=flat, dark=dark,
                                 unit=unit, method=method,
                                 dummy=dummy, delta_dummy=delta_dummy,
                                 correctSolidAngle=correctSolidAngle,
                                 polarization_factor=polarization_factor,
                                 normalization_factor=normalization_factor)
        image = res2d.intensity
        if (method.impl_lower == "opencl"):
            if (method.algo_lower == "csr") and \
                    (OCL_CSR_ENGINE in self.engines) and \
                    (self.engines[OCL_CSR_ENGINE].engine is not None):
                ctx = self.engines[OCL_CSR_ENGINE].engine.ctx
            elif (method.algo_lower == "csr") and \
                    (OCL_LUT_ENGINE in self.engines) and \
                    (self.engines[OCL_LUT_ENGINE].engine is not None):
                ctx = self.engines[OCL_LUT_ENGINE].engine.ctx
            else:
                ctx = None

            if numpy.isfortran(image) and image.dtype == numpy.float32:
                rdata = image.T
                horizontal = True
            else:
                rdata = numpy.ascontiguousarray(image, dtype=numpy.float32)
                horizontal = False

            if OCL_SORT_ENGINE not in self.engines:
                with self._lock:
                    if OCL_SORT_ENGINE not in self.engines:
                        self.engines[OCL_SORT_ENGINE] = Engine()
            engine = self.engines[OCL_SORT_ENGINE]
            with engine.lock:
                sorter = engine.engine
                if (sorter is None) or \
                   (sorter.npt_width != rdata.shape[1]) or\
                   (sorter.npt_height != rdata.shape[0]):
                    logger.info("reset opencl sorter")
                    sorter = ocl_sort.Separator(npt_height=rdata.shape[0], npt_width=rdata.shape[1], ctx=ctx)
                    engine.set_engine(sorter)

            if horizontal:
                res = sorter.sigma_clip_horizontal(rdata, dummy=dummy,
                                                   sigma_lo=sigma_lo,
                                                   sigma_hi=sigma_hi,
                                                   max_iter=max_iter)
            else:
                res = sorter.sigma_clip_vertical(rdata, dummy=dummy,
                                                 sigma_lo=sigma_lo,
                                                 sigma_hi=sigma_hi,
                                                 max_iter=max_iter)
            mean = res[0].get()
            std = res[1].get()
        else:
            as_strided = numpy.lib.stride_tricks.as_strided
            mask = numpy.logical_not(numpy.isfinite(image))
            dummies = mask.sum()
            image[mask] = numpy.NaN
            mean = numpy.nanmean(image, axis=0)
            std = numpy.nanstd(image, axis=0)
            for _ in range(max_iter):
                mean2d = as_strided(mean, image.shape, (0, mean.strides[0]))
                std2d = as_strided(std, image.shape, (0, std.strides[0]))
                with warnings.catch_warnings():
                    warnings.simplefilter("ignore")
                    delta = (image - mean2d) / std2d
                    mask = numpy.logical_or(delta > sigma_hi,
                                            delta < -sigma_lo)
                dummies = mask.sum()
                if dummies == 0:
                    break
                image[mask] = numpy.NaN
                mean = numpy.nanmean(image, axis=0)
                std = numpy.nanstd(image, axis=0)

        result = Integrate1dResult(res2d.radial, mean, std)
        result._set_method_called("sigma_clip")
        result._set_compute_engine(str(method))
        result._set_percentile(thres)
        result._set_npt_azim(npt_azim)
        result._set_unit(unit)
        result._set_has_mask_applied(res2d.has_mask_applied)
        result._set_metadata(metadata)
        result._set_has_dark_correction(res2d.has_dark_correction)
        result._set_has_flat_correction(res2d.has_flat_correction)
        result._set_polarization_factor(polarization_factor)
        result._set_normalization_factor(normalization_factor)
        return result

    def separate(self, data, npt_rad=1024, npt_azim=512, unit="2th_deg", method="splitpixel",
                 percentile=50, mask=None, restore_mask=True):
        """
        Separate bragg signal from powder/amorphous signal using azimuthal integration,
        median filering and projected back before subtraction.

        :param data: input image as numpy array
        :param npt_rad: number of radial points
        :param npt_azim: number of azimuthal points
        :param unit: unit to be used for integration
        :param method: pathway for integration and sort
        :param percentile: which percentile use for cutting out
        :param mask: masked out pixels array
        :param restore_mask: masked pixels have the same value as input data provided
        :return: bragg, amorphous
        """

        radial, spectrum = self.medfilt1d(data, npt_rad=npt_rad, npt_azim=npt_azim,
                                          unit=unit, method=method,
                                          percentile=percentile, mask=mask)
        # This takes 100ms and is the next to be optimized.
        amorphous = self.calcfrom1d(radial, spectrum, data.shape, mask=None,
                                    dim1_unit=unit, correctSolidAngle=True)
        bragg = data - amorphous
        if restore_mask:
            wmask = numpy.where(mask)
            maskdata = data[wmask]
            bragg[wmask] = maskdata
            amorphous[wmask] = maskdata
        return bragg, amorphous

    def inpainting(self, data, mask, npt_rad=1024, npt_azim=512,
                   unit="r_m", method="splitpixel", poissonian=False,
                   grow_mask=3):
        """Re-invent the values of masked pixels

        :param data: input image as 2d numpy array
        :param mask: masked out pixels array
        :param npt_rad: number of radial points
        :param npt_azim: number of azimuthal points
        :param unit: unit to be used for integration
        :param method: pathway for integration
        :param poissonian: If True, add some poisonian noise to the data to make
                           then more realistic
        :param grow_mask: grow mask in polar coordinated to accomodate pixel
            splitting algoritm
        :return: inpainting object which contains the restored image as .data
        """
        from .ext import inpainting
        dummy = -1
        delta_dummy = 0.9

        assert mask.shape == self.detector.shape
        mask = numpy.ascontiguousarray(mask, numpy.int8)
        blank_data = numpy.zeros(mask.shape, dtype=numpy.float32)
        ones_data = numpy.ones(mask.shape, dtype=numpy.float32)

        to_mask = numpy.where(mask)

        blank_mask = numpy.zeros_like(mask)
        masked = numpy.zeros(mask.shape, dtype=numpy.float32)
        masked[to_mask] = dummy

        masked_data = data.astype(numpy.float32)  # explicit copy
        masked_data[to_mask] = dummy

        if self.chiDiscAtPi:
            azimuth_range = (-180, 180)
        else:
            azimuth_range = (0, 360)
        r = self.array_from_unit(typ="corner", unit=unit, scale=True)
        rmax = (1.0 + numpy.finfo(numpy.float32).eps) * r[..., 0].max()
        kwargs = {"npt_rad": npt_rad,
                  "npt_azim": npt_azim,
                  "unit": unit,
                  "dummy": dummy,
                  "delta_dummy": delta_dummy,
                  "method": method,
                  "correctSolidAngle": False,
                  "azimuth_range": azimuth_range,
                  "radial_range": (0, rmax),
                  "polarization_factor": None,
                  # Nullify the masks to avoid to use the detector once
                  "dark": blank_mask,
                  "mask": blank_mask,
                  "flat": ones_data}

        imgb = self.integrate2d(blank_data, **kwargs)
        imgp = self.integrate2d(masked, **kwargs)
        imgd = self.integrate2d(masked_data, **kwargs)
        omask = numpy.ascontiguousarray(numpy.round(imgb.intensity / dummy), numpy.int8)
        imask = numpy.ascontiguousarray(numpy.round(imgp.intensity / dummy), numpy.int8)
        to_paint = (imask - omask)

        if grow_mask:
            # inpaint a bit more than needed to avoid "side" effects.
            from scipy.ndimage import binary_dilation
            structure = [[1], [1], [1]]
            to_paint = binary_dilation(to_paint, structure=structure, iterations=grow_mask)
            to_paint = to_paint.astype(numpy.int8)

        polar_inpainted = inpainting.polar_inpaint(imgd.intensity,
                                                   to_paint, omask, 0)
        r = self.array_from_unit(typ="center", unit=unit, scale=True)
        chi = numpy.rad2deg(self.chiArray())
        cart_inpatined = inpainting.polar_interpolate(data, mask,
                                                      r,
                                                      chi,
                                                      polar_inpainted,
                                                      imgd.radial, imgd.azimuthal)

        if poissonian:
            res = data.copy()
            res[to_mask] = numpy.random.poisson(cart_inpatined[to_mask])
        else:
            res = cart_inpatined
        return res

################################################################################
# Some properties
################################################################################

    def set_darkcurrent(self, dark):
        self.detector.set_darkcurrent(dark)

    def get_darkcurrent(self):
        return self.detector.get_darkcurrent()

    darkcurrent = property(get_darkcurrent, set_darkcurrent)

    def set_flatfield(self, flat):
        self.detector.set_flatfield(flat)

    def get_flatfield(self):
        return self.detector.get_flatfield()

    flatfield = property(get_flatfield, set_flatfield)

    @deprecated(reason="Not maintained", since_version="0.17")
    def set_darkfiles(self, files=None, method="mean"):
        """Set the dark current from one or mutliple files, avaraged
        according to the method provided.

        Moved to Detector.

        :param files: file(s) used to compute the dark.
        :type files: str or list(str) or None
        :param method: method used to compute the dark, "mean" or "median"
        :type method: str
        """
        self.detector.set_darkfiles(files, method)

    @property
    @deprecated(reason="Not maintained", since_version="0.17")
    def darkfiles(self):
        return self.detector.darkfiles

    @deprecated(reason="Not maintained", since_version="0.17")
    def set_flatfiles(self, files, method="mean"):
        """Set the flat field from one or mutliple files, averaged
        according to the method provided.

        Moved to Detector.

        :param files: file(s) used to compute the flat-field.
        :type files: str or list(str) or None
        :param method: method used to compute the dark, "mean" or "median"
        :type method: str
        """
        self.detector.set_flatfiles(files, method)

    @property
    @deprecated(reason="Not maintained", since_version="0.17")
    def flatfiles(self):
        return self.detector.flatfiles

    def get_empty(self):
        return self._empty

    def set_empty(self, value):
        self._empty = float(value)
        # propagate empty values to integrators
        for engine in self.engines.values():
            with engine.lock:
                if engine.engine is not None:
                    try:
                        engine.engine.empty = self._empty
                    except Exception as exeption:
                        logger.error(exeption)
    empty = property(get_empty, set_empty)

    def __getnewargs_ex__(self):
        "Helper function for pickling ai"
        return (self.dist, self.poni1, self.poni2,
                self.rot1, self.rot2, self.rot3,
                self.pixel1, self.pixel2,
                self.splineFile, self.detector, self.wavelength), {}

    def __getstate__(self):
        """Helper function for pickling ai

        :return: the state of the object
        """

        state_blacklist = ('_lock', "engines")
        state = Geometry.__getstate__(self)
        for key in state_blacklist:
            if key in state:
                del state[key]
        return state

    def __setstate__(self, state):
        """Helper function for unpickling ai

        :param state: the state of the object
        """
        for statekey, statevalue in state.items():
            setattr(self, statekey, statevalue)
        self._sem = threading.Semaphore()
        self._lock = threading.Semaphore()
        self.engines = {}
<|MERGE_RESOLUTION|>--- conflicted
+++ resolved
@@ -32,11 +32,7 @@
 __contact__ = "Jerome.Kieffer@ESRF.eu"
 __license__ = "MIT"
 __copyright__ = "European Synchrotron Radiation Facility, Grenoble, France"
-<<<<<<< HEAD
 __date__ = "18/12/2018"
-=======
-__date__ = "14/12/2018"
->>>>>>> 4f0a2125
 __status__ = "stable"
 __docformat__ = 'restructuredtext'
 
@@ -984,8 +980,7 @@
         if all:
             logger.warning("Deprecation: please use the object returned by ai.integrate1d, not the option `all`")
 
-        method = IntegrationMethod.parse(method, dim=1) or self.DEFAULT_METHOD_1D
-        assert method.dimension == 1
+        method = IntegrationMethod.parse(method) or self.DEFAULT_METHOD_1D
         unit = units.to_unit(unit)
 
         if mask is None:
@@ -1666,8 +1661,6 @@
             logger.warning("Deprecation: please use the object returned by ai.integrate2d, not the option `all`")
 
         method = IntegrationMethod.parse(method) or self.DEFAULT_METHOD_2D
-        assert method.dimension == 2
-
         npt = (npt_rad, npt_azim)
         unit = units.to_unit(unit)
         pos0_scale = unit.scale
@@ -3116,7 +3109,6 @@
 
     flatfield = property(get_flatfield, set_flatfield)
 
-    @deprecated(reason="Not maintained", since_version="0.17")
     def set_darkfiles(self, files=None, method="mean"):
         """Set the dark current from one or mutliple files, avaraged
         according to the method provided.
@@ -3131,11 +3123,9 @@
         self.detector.set_darkfiles(files, method)
 
     @property
-    @deprecated(reason="Not maintained", since_version="0.17")
     def darkfiles(self):
         return self.detector.darkfiles
 
-    @deprecated(reason="Not maintained", since_version="0.17")
     def set_flatfiles(self, files, method="mean"):
         """Set the flat field from one or mutliple files, averaged
         according to the method provided.
@@ -3150,7 +3140,6 @@
         self.detector.set_flatfiles(files, method)
 
     @property
-    @deprecated(reason="Not maintained", since_version="0.17")
     def flatfiles(self):
         return self.detector.flatfiles
 
