#!/usr/bin/env python
# coding: utf-8
#
#    Copyright (C) European Synchrotron Radiation Facility, Grenoble, France
#
# Permission is hereby granted, free of charge, to any person obtaining a copy
# of this software and associated documentation files (the "Software"), to deal
# in the Software without restriction, including without limitation the rights
# to use, copy, modify, merge, publish, distribute, sublicense, and/or sell
# copies of the Software, and to permit persons to whom the Software is
# furnished to do so, subject to the following conditions:
#
# The above copyright notice and this permission notice shall be included in
# all copies or substantial portions of the Software.
#
# THE SOFTWARE IS PROVIDED "AS IS", WITHOUT WARRANTY OF ANY KIND, EXPRESS OR
# IMPLIED, INCLUDING BUT NOT LIMITED TO THE WARRANTIES OF MERCHANTABILITY,
# FITNESS FOR A PARTICULAR PURPOSE AND NONINFRINGEMENT. IN NO EVENT SHALL THE
# AUTHORS OR COPYRIGHT HOLDERS BE LIABLE FOR ANY CLAIM, DAMAGES OR OTHER
# LIABILITY, WHETHER IN AN ACTION OF CONTRACT, TORT OR OTHERWISE, ARISING FROM,
# OUT OF OR IN CONNECTION WITH THE SOFTWARE OR THE USE OR OTHER DEALINGS IN
# THE SOFTWARE.

"Benchmark for Azimuthal integration of PyFAI"


from __future__ import print_function, division


__author__ = "Jérôme Kieffer"
<<<<<<< HEAD
__date__ = "06/11/2016"
=======
__date__ = "07/11/2016"
>>>>>>> ba8aaddb
__license__ = "MIT"
__copyright__ = "2012-2016 European Synchrotron Radiation Facility, Grenoble, France"


import json
import sys
import time
import timeit
import os
import platform
import subprocess
import numpy
import fabio
import os.path as op
import logging

# To use use the locally build version of PyFAI, use ../bootstrap.py

from .. import load
from .. import AzimuthalIntegrator
from ..test import utilstest
from ..opencl import pyopencl, ocl
from ..utils import six
try:
    from ..gui.matplotlib import pylab
    from ..gui.utils import update_fig
except:
    pylab = None

    def update_fig(*ag, **kwarg):
        pass


ds_list = ["Pilatus1M.poni",
           "halfccd.poni",
           "Frelon2k.poni",
           "Pilatus6M.poni",
           "Mar3450.poni",
           "Fairchild.poni"]


datasets = {"Fairchild.poni": "Fairchild.edf",
            "halfccd.poni": "halfccd.edf",
            "Frelon2k.poni": "Frelon2k.edf",
            "Pilatus6M.poni": "Pilatus6M.cbf",
            "Pilatus1M.poni": "Pilatus1M.edf",
            "Mar3450.poni": "LaB6_260210.mar3450"
            }

PONIS = {
    "Pilatus6M.poni": {'dist': 0.3, 'poni2': 0.2115772, 'poni1': 0.225406, 'detector': 'Pilatus6M'},
    "Fairchild.poni": {'dist': 0.0882065396596, 'poni2': 0.0449457803015, 'rot1': -0.506766875792, 'rot3': -1.13774685128e-05, 'rot2': 0.0167069809441, 'poni1': 0.0302286347503, 'detector': 'Fairchild'},
    "halfccd.poni": {'dist': 0.0994744403007, 'poni2': 0.0481217639198, 'rot1': -0.000125830018938, 'rot3': 1.57079531561, 'rot2': -0.0160719674782, 'poni1': 0.026453455358, 'pixel2': 4.684483e-05, 'pixel1': 4.8422519999999994e-05},
    "Pilatus1M.poni": {'dist': 1.58323111834, 'poni2': 0.0412277798782, 'rot1': 0.00648735642526, 'rot3': 4.12987220385e-08, 'rot2': 0.00755810191106, 'poni1': 0.0334170169115, 'detector': 'Pilatus1M'},
    "Mar3450.poni": {'dist': 0.222549826201, 'poni2': 0.172625538874, 'rot1': 0.00164880041469, 'rot3': -1.43412739468e-08, 'rot2': 0.0438631777747, 'wavelength': 3.738e-11, 'splineFile': None, 'poni1': 0.161137340974, 'detector': 'Mar345'},
    "Frelon2k.poni": {'dist': 0.1057363, 'poni2': 0.05660461, 'rot1': 0.027767, 'rot3': -1.8e-05, 'rot2': 0.016991, 'poni1': 0.05301968, 'pixel2': 4.722437999999999e-05, 'pixel1': 4.6831519999999995e-05}
}

# Handle to the Bench instance: allows debugging from outside if needed
bench = None


class BenchTest(object):
    """Generic class for benchmarking with `timeit.Timer`"""

    def setup(self):
        """Setup.

        The method do not have arguments. Everything must be set before, from
        the constructor for example.
        """
        pass

    def stmt(self):
        """Statement.

        The method do not have arguments. Everything must be set before, from
        the constructor, loaded from the `setup` to a class attribute.
        """
        pass

    def setup_and_stmt(self):
        """Execute the setup then the statement."""
        self.setup()
        return self.stmt()

    def clean(self):
        """Clean up stored data"""
        pass


class BenchTest1D(BenchTest):
    """Test 1d integration"""

    def __init__(self, azimuthal_params, file_name, unit, method):
        BenchTest.__init__(self)
        self.azimuthal_params = azimuthal_params
        self.file_name = file_name
        self.unit = unit
        self.method = method

    def setup(self):
        self.ai = AzimuthalIntegrator(**self.azimuthal_params)
        self.data = fabio.open(self.file_name).data
        self.N = min(self.data.shape)

    def stmt(self):
        return self.ai.integrate1d(self.data, self.N, safe=False, unit=self.unit, method=self.method)

    def clean(self):
        self.ai = None
        self.data = None


class BenchTest2D(BenchTest):
    """Test 2d integration"""

    def __init__(self, azimuthal_params, file_name, unit, method, output_size):
        BenchTest.__init__(self)
        self.azimuthal_params = azimuthal_params
        self.file_name = file_name
        self.unit = unit
        self.method = method
        self.output_size = output_size

    def setup(self):
        self.ai = AzimuthalIntegrator(**self.azimuthal_params)
        self.data = fabio.open(self.file_name).data
        self.N = self.output_size

    def stmt(self):
        return self.ai.integrate2d(self.data, self.output_size[0], self.output_size[1], unit=self.unit, method=self.method)

    def clean(self):
        self.ai = None
        self.data = None


class BenchTestGpu(BenchTest):
    """Test XRPD in OpenCL"""

    def __init__(self, azimuthal_params, file_name, devicetype, useFp64, platformid, deviceid):
        BenchTest.__init__(self)
        self.azimuthal_params = azimuthal_params
        self.file_name = file_name
        self.devicetype = devicetype
        self.useFp64 = useFp64
        self.platformid = platformid
        self.deviceid = deviceid

    def setup(self):
        self.ai = load(self.azimuthal_params)
        self.data = fabio.open(self.file_name).data
        self.N = min(self.data.shape)
        self.ai.xrpd_OpenCL(self.data, self.N, devicetype=self.devicetype, useFp64=self.useFp64, platformid=self.platformid, deviceid=self.deviceid)

    def stmt(self):
        self.ai.xrpd_OpenCL(self.data, self.N, safe=False)

    def clean(self):
        self.ai = None
        self.data = None


class Bench(object):
    HEADER = '\033[95m'
    OKBLUE = '\033[94m'
    OKGREEN = '\033[92m'
    WARNING = '\033[93m'
    FAIL = '\033[91m'
    ENDC = '\033[0m'
    LABELS = {"splitBBox": "CPU_serial",
              "lut": "CPU_LUT_OpenMP",
              "lut_ocl": "LUT",
              "csr": "CPU_CSR_OpenMP",
              "csr_ocl": "CSR",
              }

    def __init__(self, nbr=10, repeat=1, memprofile=False, unit="2th_deg", max_size=None):
        self.reference_1d = {}
        self.LIMIT = 8
        self.repeat = repeat
        self.nbr = nbr
        self.results = {}
        self.meth = []
        self._cpu = None
        self.fig = None
        self.ax = None
        self.starttime = time.time()
        self.plot = None
        self.plot_x = []
        self.plot_y = []
        self.do_memprofile = memprofile
        self.fig_mp = None
        self.ax_mp = None
        self.plot_mp = None
        self.memory_profile = ([], [])
        self.unit = unit
        self.out_2d = (500, 360)
        self.max_size = max_size or sys.maxunicode

    def get_cpu(self):
        if self._cpu is None:
            if os.name == "nt":
                self._cpu = platform.processor()
            elif os.path.exists("/proc/cpuinfo"):
                cpuinfo = [i.split(": ", 1)[1] for i in open("/proc/cpuinfo") if i.startswith("model name")]
                if not cpuinfo:
                    cpuinfo = [i.split(": ", 1)[1] for i in open("/proc/cpuinfo") if i.startswith("cpu")]
                self._cpu = cpuinfo[0].strip()
            elif os.path.exists("/usr/sbin/sysctl"):
                proc = subprocess.Popen(["sysctl", "-n", "machdep.cpu.brand_string"], stdout=subprocess.PIPE)
                proc.wait()
                self._cpu = proc.stdout.read().strip()
                if six.PY3:
                    self._cpu = self._cpu.decode("ASCII")
            old = self._cpu
            self._cpu = old.replace("  ", " ")
            while old != self._cpu:
                old = self._cpu
                self._cpu = old.replace("  ", " ")
        return self._cpu

    def get_gpu(self, devicetype="gpu", useFp64=False, platformid=None, deviceid=None):
        if ocl is None:
            return "NoGPU"
        try:
            ctx = ocl.create_context(devicetype, useFp64, platformid, deviceid)
        except:
            return "NoGPU"
        else:
            return ctx.devices[0].name

    def get_mem(self):
        """
        Returns the occupied memory for memory-leak hunting in MByte
        """
        pid = os.getpid()
        if os.path.exists("/proc/%i/status" % pid):
            for l in open("/proc/%i/status" % pid):
                if l.startswith("VmRSS"):
                    mem = int(l.split(":", 1)[1].split()[0]) / 1024.
        else:
            mem = 0
        return mem

    def print_init(self, t):
        print(" * Initialization time: %.1f ms" % (1000.0 * t))
        self.update_mp()

    def print_exec(self, t):
        print(" * Execution time rep : %.1f ms" % (1000.0 * t))
        self.update_mp()

    def print_sep(self):
        print("*" * 80)
        self.update_mp()

    def get_ref(self, param):
        if param not in self.reference_1d:
            file_name = utilstest.UtilsTest.getimage(datasets[param])
            poni = PONIS[param]
            bench_test = BenchTest1D(poni, file_name, self.unit, "splitBBox")
            bench_test.setup()
            res = bench_test.stmt()
            self.reference_1d[param] = res
            bench_test.clean()
        return self.reference_1d[param]

    def bench_1d(self, method="splitBBox", check=False, opencl=None):
        """
        @param method: method to be bechmarked
        @param check: check results vs ref if method is LUT based
        @param opencl: dict containing platformid, deviceid and devicetype
        """
        self.update_mp()
        if opencl:
            if (ocl is None):
                print("No pyopencl")
                return
            if (opencl.get("platformid") is None) or (opencl.get("deviceid") is None):
                platdev = ocl.select_device(opencl.get("devicetype"))
                if not platdev:
                    print("No such OpenCL device: skipping benchmark")
                    return
                platformid, deviceid = opencl["platformid"], opencl["deviceid"] = platdev
            else:
                platformid, deviceid = opencl["platformid"], opencl["deviceid"]
            devicetype = opencl["devicetype"] = ocl.platforms[platformid].devices[deviceid].type
            platform = str(ocl.platforms[platformid]).split()[0]
            if devicetype == "CPU":
                cpu_name = (str(ocl.platforms[platformid].devices[deviceid]).split("@")[0]).split()
                device = ""
                while cpu_name and len(device) < 5:
                    device = cpu_name.pop() + "" + device
            else:
                device = ' '.join(str(ocl.platforms[platformid].devices[deviceid]).split())
            print("Working on device: %s platform: %s device: %s" % (devicetype, platform, device))
            label = ("1D %s %s %s %s" % (devicetype, self.LABELS[method], platform, device)).replace(" ", "_")
            method += "_%i,%i" % (opencl["platformid"], opencl["deviceid"])
            memory_error = (pyopencl.MemoryError, MemoryError, pyopencl.RuntimeError, RuntimeError)
        else:
            print("Working on processor: %s" % self.get_cpu())
            label = "1D_" + self.LABELS[method]
            memory_error = (MemoryError, RuntimeError)
        results = {}
        first = True
        for param in ds_list:
            self.update_mp()
            file_name = utilstest.UtilsTest.getimage(datasets[param])
            poni = PONIS[param]
            bench_test = BenchTest1D(poni, file_name, self.unit, method)
            bench_test.setup()
            size = bench_test.data.size / 1.0e6
            if size > self.max_size:
                continue
            print("1D integration of %s %.1f Mpixel -> %i bins" % (op.basename(file_name), size, bench_test.N))
            try:
                t0 = time.time()
                res = bench_test.stmt()
                self.print_init(time.time() - t0)
            except memory_error as error:
                print(error)
                break
            self.update_mp()
            if check:
                if "lut" in method:
                    try:
                        print("lut: shape= %s \t nbytes %.3f MB " % (bench_test.ai._lut_integrator.lut.shape, bench_test.ai._lut_integrator.lut_nbytes / 2 ** 20))
                    except MemoryError as error:
                        print(error)
                elif "csr" in method:
                    try:
                        print("csr: size= %s \t nbytes %.3f MB " % (bench_test.ai._csr_integrator.data.size, bench_test.ai._csr_integrator.lut_nbytes / 2 ** 20))
                    except MemoryError as error:
                        print(error)

            bench_test.clean()
            self.update_mp()
            try:
                t = timeit.Timer(bench_test.stmt, bench_test.setup_and_stmt)
                tmin = min([i / self.nbr for i in t.repeat(repeat=self.repeat, number=self.nbr)])
            except memory_error as error:
                print(error)
                break
            self.update_mp()
            self.print_exec(tmin)
            tmin *= 1000.0
            if check:
                ref = self.get_ref(param)
                R = utilstest.Rwp(res, ref)
                print("%sResults are bad with R=%.3f%s" % (self.WARNING, R, self.ENDC) if R > self.LIMIT else"%sResults are good with R=%.3f%s" % (self.OKGREEN, R, self.ENDC))
                self.update_mp()
                if R < self.LIMIT:
                    results[size] = tmin
                    self.update_mp()
                    if first:
                        if opencl:
                            self.new_curve(results, label, style="--")
                        else:
                            self.new_curve(results, label, style="-")
                        first = False
                    else:
                        self.new_point(size, tmin)
            else:
                results[size] = tmin
                if first:
                    self.new_curve(results, label)
                    first = False
                else:
                    self.new_point(size, tmin)
        self.print_sep()
        self.meth.append(label)
        self.results[label] = results
        self.update_mp()

    def bench_2d(self, method="splitBBox", check=False, opencl=None):
        self.update_mp()
        if opencl:
            if (ocl is None):
                print("No pyopencl")
                return
            if (opencl.get("platformid") is None) or (opencl.get("deviceid") is None):
                platdev = ocl.select_device(opencl.get("devicetype"))
                if not platdev:
                    print("No such OpenCL device: skipping benchmark")
                    return
                platformid, deviceid = opencl["platformid"], opencl["deviceid"] = platdev
            devicetype = opencl["devicetype"] = ocl.platforms[platformid].devices[deviceid].type
            platform = str(ocl.platforms[platformid]).split()[0]
            if devicetype == "CPU":
                device = (str(ocl.platforms[platformid].devices[deviceid]).split("@")[0]).split()[-1]
            else:
                device = ' '.join(str(ocl.platforms[platformid].devices[deviceid]).split())

            print("Working on device: %s platform: %s device: %s" % (devicetype, platform, device))
            method += "_%i,%i" % (opencl["platformid"], opencl["deviceid"])
            label = ("2D %s %s %s %s" % (devicetype, self.LABELS[method], platform, device)).replace(" ", "_")
            memory_error = (pyopencl.MemoryError, MemoryError, pyopencl.RuntimeError, RuntimeError)

        else:
            print("Working on processor: %s" % self.get_cpu())
            label = "2D_" + self.LABELS[method]
            memory_error = (MemoryError, RuntimeError)

        results = {}
        first = True
        for param in ds_list:
            self.update_mp()
            file_name = utilstest.UtilsTest.getimage(datasets[param])
            poni = PONIS[param]
            bench_test = BenchTest2D(poni, file_name, self.unit, method, self.out_2d)
            bench_test.setup()
            size = bench_test.data.size / 1.0e6
            print("2D integration of %s %.1f Mpixel -> %s bins" % (op.basename(file_name), size, bench_test.N))
            try:
                t0 = time.time()
                _res = bench_test.stmt()
                self.print_init(time.time() - t0)
            except memory_error as error:
                print(error)
                break
            self.update_mp()
            if check:
                print("lut.shape= %s \t lut.nbytes %.3f MB " % (bench_test.ai._lut_integrator.lut.shape, bench_test.ai._lut_integrator.size * 8.0 / 1e6))
            bench_test.ai.reset()
            bench_test.clean()
            try:
                t = timeit.Timer(bench_test.stmt, bench_test.setup_and_stmt)
                tmin = min([i / self.nbr for i in t.repeat(repeat=self.repeat, number=self.nbr)])
            except memory_error as error:
                print(error)
                break
            self.update_mp()
            del t
            self.update_mp()
            self.print_exec(tmin)
            tmin *= 1000.0
            results[size] = tmin
            if first:
                self.new_curve(results, label)
                first = False
            else:
                self.new_point(size, tmin)
            self.update_mp()
        self.print_sep()
        self.meth.append(label)
        self.results[label] = results
        self.update_mp()

    def bench_gpu1d(self, devicetype="gpu", useFp64=True, platformid=None, deviceid=None):
        self.update_mp()
        print("Working on %s, in " % devicetype + ("64 bits mode" if useFp64 else"32 bits mode") + "(%s.%s)" % (platformid, deviceid))
        if ocl is None or not ocl.select_device(devicetype):
            print("No pyopencl or no such device: skipping benchmark")
            return
        results = {}
        label = "Forward_OpenCL_%s_%s_bits" % (devicetype, ("64" if useFp64 else"32"))
        first = True
        for param in ds_list:
            self.update_mp()
            file_name = utilstest.UtilsTest.getimage(datasets[param])
            ai = load(param)
            data = fabio.open(file_name).data
            size = data.size
            N = min(data.shape)
            print("1D integration of %s %.1f Mpixel -> %i bins (%s)" % (op.basename(file_name), size / 1e6, N, ("64 bits mode" if useFp64 else"32 bits mode")))

            try:
                t0 = time.time()
                res = ai.xrpd_OpenCL(data, N, devicetype=devicetype, useFp64=useFp64, platformid=platformid, deviceid=deviceid)
                t1 = time.time()
            except Exception as error:
                print("Failed to find an OpenCL GPU (useFp64:%s) %s" % (useFp64, error))
                continue
            self.print_init(t1 - t0)
            self.update_mp()
            ref = ai.xrpd(data, N)
            R = utilstest.Rwp(res, ref)
            print("%sResults are bad with R=%.3f%s" % (self.WARNING, R, self.ENDC) if R > self.LIMIT else"%sResults are good with R=%.3f%s" % (self.OKGREEN, R, self.ENDC))
            test = BenchTestGpu(param, file_name, devicetype, useFp64, platformid, deviceid)
            t = timeit.Timer(test.stmt, test.setup)
            tmin = min([i / self.nbr for i in t.repeat(repeat=self.repeat, number=self.nbr)])
            del t
            self.update_mp()
            self.print_exec(tmin)
            print("")
            if R < self.LIMIT:
                size /= 1e6
                tmin *= 1000.0
                results[size] = tmin
                if first:
                    self.new_curve(results, label)
                    first = False
                else:
                    self.new_point(size, tmin)
                self.update_mp()
        self.print_sep()
        self.meth.append(label)
        self.results[label] = results
        self.update_mp()

    def save(self, filename="benchmark.json"):
        self.update_mp()
        json.dump(self.results, open(filename, "w"), indent=4)

    def print_res(self):
        self.update_mp()
        print("Summary: execution time in milliseconds")
        print("Size/Meth\t" + "\t".join(self.meth))
        for i in self.size:
            print("%7.2f\t\t" % i + "\t\t".join("%.2f" % (self.results[j].get(i, 0)) for j in self.meth))

    def init_curve(self):
        self.update_mp()
        if self.fig:
            print("Already initialized")
            return
        if pylab and (sys.platform in ["win32", "darwin"]) or ("DISPLAY" in os.environ):
            self.fig = pylab.figure()
            self.fig.show()
            self.ax = self.fig.add_subplot(1, 1, 1)
            self.ax.set_autoscale_on(False)
            self.ax.set_xlabel("Image size in Mega-Pixels")
            self.ax.set_ylabel("Frames processed per second")
            self.ax.set_yscale("log", basey=2)
            t = [1, 2, 5, 10, 20, 50, 100, 200, 400, 500]
            self.ax.set_yticks([float(i) for i in t])
            self.ax.set_yticklabels([str(i)for i in t])
            self.ax.set_xlim(0.5, 17)
            self.ax.set_ylim(0.5, 500)
            self.ax.set_title(self.get_cpu() + " / " + self.get_gpu())
            update_fig(self.fig)

    def new_curve(self, results, label, style="-"):
        """
        Create a new curve within the current graph

        @param results: dict with execution time in function of size
        @param label: string with the title of the curve
        @param style: the style of the line: "-" for plain line, "--" for dashed
        """
        self.update_mp()
        if not self.fig:
            return
        self.plot_x = list(results.keys())
        self.plot_x.sort()
        self.plot_y = [1000.0 / results[i] for i in self.plot_x]
        self.plot = self.ax.plot(self.plot_x, self.plot_y, "o" + style, label=label)[0]
        self.ax.legend()
        update_fig(self.fig)

    def new_point(self, size, exec_time):
        """
        Add new point to current curve

        @param size: of the system
        @parm exec_time: execution time in ms
        """
        self.update_mp()
        if not self.plot:
            return

        self.plot_x.append(size)
        self.plot_y.append(1000.0 / exec_time)
        self.plot.set_data(self.plot_x, self.plot_y)
        update_fig(self.fig)

    def display_all(self):
        if not self.fig:
            return
        for k in self.meth:
            self.new_curve(self.results[k], k)
        self.ax.legend()
        self.fig.savefig("benchmark.png")
        self.fig.show()
#        plt.ion()

    def update_mp(self):
        """
        Update memory profile curve
        """
        if not self.do_memprofile:
            return
        self.memory_profile[0].append(time.time() - self.starttime)
        self.memory_profile[1].append(self.get_mem())
        if pylab:
            if not self.fig_mp:
                self.fig_mp = pylab.figure()
                self.fig_mp.show()
                self.ax_mp = self.fig_mp.add_subplot(1, 1, 1)
                self.ax_mp.set_autoscale_on(False)
                self.ax_mp.set_xlabel("Run time (s)")
                self.ax_mp.set_xlim(0, 100)
                self.ax_mp.set_ylim(0, 2 ** 10)
                self.ax_mp.set_ylabel("Memory occupancy (MB)")
                self.ax_mp.set_title("Memory leak hunter")
                self.plot_mp = self.ax_mp.plot(*self.memory_profile)[0]
            else:
                self.plot_mp.set_data(*self.memory_profile)
                tmax = self.memory_profile[0][-1]
                mmax = max(self.memory_profile[1])
                if tmax > self.ax_mp.get_xlim()[-1]:
                    self.ax_mp.set_xlim(0, tmax)
                if mmax > self.ax_mp.get_ylim()[-1]:
                    self.ax_mp.set_ylim(0, mmax)
        if self.fig_mp.canvas:
            update_fig(self.fig_mp)

    def get_size(self):
        if len(self.meth) == 0:
            return []
        size = list(self.results[self.meth[0]].keys())
        for i in self.meth[1:]:
            s = list(self.results[i].keys())
            if len(s) > len(size):
                size = s
        size.sort()
        return size
    size = property(get_size)


def run_benchmark(number=10, repeat=1, memprof=False, max_size=1000,
                  do_1d=True, do_2d=False, devices="all"):
    """
    :param number: Measure timimg over number of executions
    :param repeat: number of measurement, takes the best of them

    """
    print("Averaging over %i repetitions (best of %s)." % (number, repeat))
    bench = Bench(number, repeat, memprof, max_size=max_size)
    bench.init_curve()

    ocl_devices = []
    if ocl:
        res = []
        for i in ocl.platforms:
            if devices == "all":
                res += [(i.id, j.id) for j in i.devices]
            else:
                if "cpu" in devices:
                    ocl_devices += [(i.id, j.id) for j in i.devices if j.type == "GPU"]
                if "gpu" in devices:
                    ocl_devices += [(i.id, j.id) for j in i.devices if j.type == "GPU"]
                if "acc" in devices:
                    ocl_devices += [(i.id, j.id) for j in i.devices if j.type == "ACC"]
        print("Devices:", ocl_devices)
    if do_1d:
        bench.bench_1d("splitBBox")
        bench.bench_1d("lut", True)
        bench.bench_1d("csr", True)
        for device in ocl_devices:
            print(device, type(device))
            bench.bench_1d("lut_ocl", True, {"platformid": device[0], "deviceid": device[1]})
            bench.bench_1d("csr_ocl", True, {"platformid": device[0], "deviceid": device[1]})

    if do_2d:
        bench.bench_2d("splitBBox")
        bench.bench_2d("lut", True)
        for device in ocl_devices:
            bench.bench_1d("lut_ocl", True, {"platformid": device[0], "deviceid": device[1]})
            bench.bench_1d("csr_ocl", True, {"platformid": device[0], "deviceid": device[1]})

    bench.save()
    bench.print_res()
    bench.update_mp()

    bench.ax.set_ylim(0.5, 500)
    return bench.results


run = run_benchmark<|MERGE_RESOLUTION|>--- conflicted
+++ resolved
@@ -28,11 +28,7 @@
 
 
 __author__ = "Jérôme Kieffer"
-<<<<<<< HEAD
-__date__ = "06/11/2016"
-=======
 __date__ = "07/11/2016"
->>>>>>> ba8aaddb
 __license__ = "MIT"
 __copyright__ = "2012-2016 European Synchrotron Radiation Facility, Grenoble, France"
 
