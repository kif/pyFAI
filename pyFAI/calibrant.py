#!/usr/bin/env python
# -*- coding: utf-8 -*-
#
#    Project: Azimuthal integration
#             https://github.com/silx-kit/pyFAI
#
#    Copyright (C) European Synchrotron Radiation Facility, Grenoble, France
#
#    Principal author:       Jérôme Kieffer (Jerome.Kieffer@ESRF.eu)
#
#  Permission is hereby granted, free of charge, to any person obtaining a copy
#  of this software and associated documentation files (the "Software"), to deal
#  in the Software without restriction, including without limitation the rights
#  to use, copy, modify, merge, publish, distribute, sublicense, and/or sell
#  copies of the Software, and to permit persons to whom the Software is
#  furnished to do so, subject to the following conditions:
#  .
#  The above copyright notice and this permission notice shall be included in
#  all copies or substantial portions of the Software.
#  .
#  THE SOFTWARE IS PROVIDED "AS IS", WITHOUT WARRANTY OF ANY KIND, EXPRESS OR
#  IMPLIED, INCLUDING BUT NOT LIMITED TO THE WARRANTIES OF MERCHANTABILITY,
#  FITNESS FOR A PARTICULAR PURPOSE AND NONINFRINGEMENT. IN NO EVENT SHALL THE
#  AUTHORS OR COPYRIGHT HOLDERS BE LIABLE FOR ANY CLAIM, DAMAGES OR OTHER
#  LIABILITY, WHETHER IN AN ACTION OF CONTRACT, TORT OR OTHERWISE, ARISING FROM,
#  OUT OF OR IN CONNECTION WITH THE SOFTWARE OR THE USE OR OTHER DEALINGS IN
#  THE SOFTWARE.


"""Calibrant

A module containing classical calibrant and also tools to generate d-spacing.

Interesting formula:
http://geoweb3.princeton.edu/research/MineralPhy/xtalgeometry.pdf
"""

from __future__ import absolute_import, print_function, with_statement

__author__ = "Jerome Kieffer"
__contact__ = "Jerome.Kieffer@ESRF.eu"
__license__ = "MIT"
__copyright__ = "European Synchrotron Radiation Facility, Grenoble, France"
<<<<<<< HEAD
__date__ = "10/03/2017"
=======
__date__ = "17/03/2017"
>>>>>>> bbe9049d
__status__ = "production"


import os
import logging
import numpy
import itertools
from math import sin, asin, cos, sqrt, pi, ceil
import threading
from .utils import get_calibration_dir
from .decorators import deprecated

logger = logging.getLogger("pyFAI.calibrant")
epsilon = 1.0e-6  # for floating point comparison


class Cell(object):
    """
    This is a cell object, able to calculate the volume and d-spacing according to formula from:

    http://geoweb3.princeton.edu/research/MineralPhy/xtalgeometry.pdf
    """
    lattices = ["cubic", "tetragonal", "hexagonal", "rhombohedral", "orthorhombic", "monoclinic", "triclinic"]
    types = {"P": "Primitive",
             "I": "Body centered",
             "F": "Face centered",
             "C": "Side centered",
             "R": "Rhombohedral"}

    def __init__(self, a=1, b=1, c=1, alpha=90, beta=90, gamma=90, lattice="triclinic", lattice_type="P"):
        """Constructor of the Cell class:

        Crystalographic units are Angstrom for distances and degrees for angles !

        :param a,b,c: unit cell length in Angstrom
        :param alpha, beta, gamma: unit cell angle in degrees
        :param lattice: "cubic", "tetragonal", "hexagonal", "rhombohedral", "orthorhombic", "monoclinic", "triclinic"
        :param lattice_type: P, I, F, C or R
        """
        self.a = a
        self.b = b
        self.c = c
        self.alpha = alpha
        self.beta = beta
        self.gamma = gamma
        self.lattice = lattice if lattice in self.lattices else "triclinic"

        self._volume = None
        self.S11 = None
        self.S12 = None
        self.S13 = None
        self.S22 = None
        self.S23 = None
        self.selection_rules = []
        "contains a list of functions returning True(allowed)/False(forbiden)/None(unknown)"
        self._type = "P"
        self.set_type(lattice_type)

    def __repr__(self, *args, **kwargs):
        return "%s %s cell a=%.4f b=%.4f c=%.4f alpha=%.3f beta=%.3f gamma=%.3f" % \
            (self.types[self.type], self.lattice, self.a, self.b, self.c, self.alpha, self.beta, self.gamma)

    @classmethod
    def cubic(cls, a, lattice_type="P"):
        """Factory for cubic lattices

        :param a: unit cell length
        """
        a = float(a)
        self = cls(a, a, a, 90, 90, 90,
                   lattice="cubic", lattice_type=lattice_type)
        return self

    @classmethod
    def tetragonal(cls, a, c, lattice_type="P"):
        """Factory for tetragonal lattices

        :param a: unit cell length
        :param c: unit cell length
        """
        a = float(a)
        self = cls(a, a, float(c), 90, 90, 90,
                   lattice="tetragonal", lattice_type=lattice_type)
        return self

    @classmethod
    def orthorhombic(cls, a, b, c, lattice_type="P"):
        """Factory for orthorhombic lattices

        :param a: unit cell length
        :param b: unit cell length
        :param c: unit cell length
        """
        self = cls(float(a), float(b), float(c), 90, 90, 90,
                   lattice="orthorhombic", lattice_type=lattice_type)
        return self

    @classmethod
    def hexagonal(cls, a, c, lattice_type="P"):
        """Factory for hexagonal lattices

        :param a: unit cell length
        :param c: unit cell length
        """
        a = float(a)
        self = cls(a, a, float(c), 90, 90, 120,
                   lattice="hexagonal", lattice_type=lattice_type)
        return self

    @classmethod
    def monoclinic(cls, a, b, c, beta, lattice_type="P"):
        """Factory for hexagonal lattices

        :param a: unit cell length
        :param b: unit cell length
        :param c: unit cell length
        :param beta: unit cell angle
        """
        self = cls(float(a), float(b), float(c), 90, float(beta), 90,
                   lattice_type=lattice_type, lattice="monoclinic")
        return self

    @classmethod
    def rhombohedral(cls, a, alpha, lattice_type="P"):
        """Factory for hexagonal lattices

        :param a: unit cell length
        :param alpha: unit cell angle
        """
        a = float(a)
        alpha = float(a)
        self = cls(a, a, a, alpha, alpha, alpha,
                   lattice="rhombohedral", lattice_type=lattice_type)
        return self

    @classmethod
    def diamond(cls, a):
        """Factory for Diamond type FCC like Si and Ge

        :param a: unit cell length
        """
        self = cls.cubic(a, lattice_type="F")
        self.selection_rules.append(lambda h, k, l: not((h % 2 == 0) and (k % 2 == 0) and (l % 2 == 0) and ((h + k + l) % 4 != 0)))
        return self

    @property
    def volume(self):
        if self._volume is None:
            self._volume = self.a * self.b * self.c
            if self.lattice not in ["cubic", "tetragonal", "orthorhombic"]:
                cosa = cos(self.alpha * pi / 180.)
                cosb = cos(self.beta * pi / 180.)
                cosg = cos(self.gamma * pi / 180.)
                self._volume *= sqrt(1 - cosa ** 2 - cosb ** 2 - cosg ** 2 + 2 * cosa * cosb * cosg)
        return self._volume

    def get_type(self):
        return self._type

    def set_type(self, lattice_type):
        self._type = lattice_type if lattice_type in self.types else "P"
        self.selection_rules = [lambda h, k, l: not(h == 0 and k == 0 and l == 0)]
        if self._type == "I":
            self.selection_rules.append(lambda h, k, l: (h + k + l) % 2 == 0)
        if self._type == "F":
            self.selection_rules.append(lambda h, k, l: (h % 2 + k % 2 + l % 2) in (0, 3))
        if self._type == "R":
            self.selection_rules.append(lambda h, k, l: ((h - k + l) % 3 == 0))
    type = property(get_type, set_type)

    def d(self, hkl):
        """
        Calculate the actual d-spacing for a 3-tuple of integer representing a
        family of Miller plans

        :param hkl: 3-tuple of integers
        :return: the inter-planar distance
        """
        h, k, l = hkl
        if self.lattice in ["cubic", "tetragonal", "orthorhombic"]:
            invd2 = (h / self.a) ** 2 + (k / self.b) ** 2 + (l / self.c) ** 2
        else:
            if self.S11 is None:
                alpha = self.alpha * pi / 180.
                cosa = cos(alpha)
                sina = sin(alpha)
                beta = self.beta * pi / 180.
                cosb = cos(beta)
                sinb = sin(beta)
                gamma = self.gamma * pi / 180.
                cosg = cos(gamma)
                sing = sin(gamma)

                self.S11 = (self.b * self.c * sina) ** 2
                self.S22 = (self.a * self.c * sinb) ** 2
                self.S33 = (self.a * self.b * sing) ** 2
                self.S12 = self.a * self.b * self.c * self.c * (cosa * cosb - cosg)
                self.S23 = self.a * self.a * self.b * self.c * (cosb * cosg - cosa)
                self.S13 = self.a * self.b * self.b * self.c * (cosg * cosa - cosb)

            invd2 = self.S11 * h * h + \
                    self.S22 * k * k + \
                    self.S33 * l * l + \
                    2 * self.S12 * h * k + \
                    2 * self.S23 * k * l + \
                    2 * self.S13 * h * l
            invd2 /= (self.volume) ** 2
        return sqrt(1 / invd2)

    def d_spacing(self, dmin=1.0):
        """Calculate all d-spacing down to dmin

        applies selection rules

        :param dmin: minimum value of spacing requested
        :return: dict d-spacing as string, list of tuple with Miller indices
                preceded with the numerical value
        """
        hmax = int(ceil(self.a / dmin))
        kmax = int(ceil(self.b / dmin))
        lmax = int(ceil(self.c / dmin))
        res = {}
        for hkl in itertools.product(range(-hmax, hmax + 1),
                                     range(-kmax, kmax + 1),
                                     range(-lmax, lmax + 1)):
            # Apply selection rule
            valid = True
            for rule in self.selection_rules:
                valid = rule(*hkl)
                if not valid:
                    break
            if not valid:
                continue

            d = self.d(hkl)
            strd = "%.8e" % d
            if d < dmin:
                continue
            if strd in res:
                res[strd].append(hkl)
            else:
                res[strd] = [d, hkl]
        return res

    def save(self, name, long_name=None, doi=None, dmin=1.0, dest_dir=None):
        """Save informations about the cell in a d-spacing file, usable as Calibrant

        :param name: name of the calibrant
        :param doi: reference of the publication used to parametrize the cell
        :param dmin: minimal d-spacing
        :param dest_dir: name of the directory where to save the result
        """
        fname = name + ".D"
        if dest_dir:
            fname = os.path.join(dest_dir, fname)
        with open(fname, "w") as f:
            if long_name:
                f.write("# Calibrant: %s (%s)%s" % (long_name, name, os.linesep))
            else:
                f.write("# Calibrant: %s%s" % (name, os.linesep))
            f.write("# %s%s" % (self, os.linesep))
            if doi:
                f.write("# Ref: %s%s" % (doi, os.linesep))
            d = self.d_spacing(dmin)
            ds = [i[0] for i in d.values()]
            ds.sort(reverse=True)
            for k in ds:
                strk = "%.8e" % k
                f.write("%.8f # %s %s%s" % (k, d[strk][-1], len(d[strk]) - 1, os.linesep))


class Calibrant(object):
    """
    A calibrant is a reference compound where the d-spacing (interplanar distances)
    are known. They are expressed in Angstrom (in the file)
    """
    def __init__(self, filename=None, dSpacing=None, wavelength=None):
        object.__init__(self)
        self._filename = filename
        self._wavelength = wavelength
        self._sem = threading.Semaphore()
        self._2th = []
        if dSpacing is None:
            self._dSpacing = []
        else:
            self._dSpacing = list(dSpacing)
        if self._dSpacing and self._wavelength:
            self._calc_2th()

    def __eq__(self, other):
        """
        Test the equality with another object

        It only takes into acount the wavelength and dSpacing, not the
        filename.

        :param object other: Another object
        :rtype: bool
        """
        if other is None:
            return False
        if not isinstance(other, Calibrant):
            return False
        if self._wavelength != other._wavelength:
            return False
        if self.dSpacing != other.dSpacing:
            return False
        return True

    def __ne__(self, other):
        """
        Test the non-equality with another object

        It only takes into acount the wavelength and dSpacing, not the
        filename.

        :param object other: Another object
        :rtype: bool
        """
        return not (self == other)

    def __hash__(self):
        """
        Returns the hash of the object.

        It only takes into acount the wavelength and dSpacing, not the
        filename.

        :rtype: int
        """
        return hash(self._wavelength) ^ hash(self.dSpacing)

    def __copy__(self):
        """
        Copy a calibrant

        :rtype: Calibrant
        """
        return Calibrant(filename=self._filename,
                         dSpacing=self.dSpacing,
                         wavelength=self._wavelength)

    def __repr__(self):
        name = "undefined"
        if self._filename:
            name = os.path.splitext(os.path.basename(self._filename))[0]
        name += " Calibrant "
        if len(self._dSpacing):
            name += "with %i reflections " % len(self._dSpacing)
        if self._wavelength:
            name += "at wavelength %s" % self._wavelength
        return name

    def load_file(self, filename=None):
        with self._sem:
            if filename:
                self._filename = filename
            if not os.path.isfile(self._filename):
                logger.error("No such calibrant file: %s", self._filename)
                return
            self._filename = os.path.abspath(self._filename)
            self._dSpacing = numpy.unique(numpy.loadtxt(self._filename))
            self._dSpacing = list(self._dSpacing[-1::-1])  # reverse order
#            self._dSpacing.sort(reverse=True)
            if self._wavelength:
                self._calc_2th()

    def save_dSpacing(self, filename=None):
        """
        save the d-spacing to a file

        """
        if (filename is None) and (self._filename is not None):
            filename = self._filename
        else:
            return
        with open(filename) as f:
            f.write("# %s Calibrant" % filename)
            for i in self.dSpacing:
                f.write("%s\n" % i)

    def get_dSpacing(self):
        if not self._dSpacing and self._filename:
            self.load_file()
        return self._dSpacing

    def set_dSpacing(self, lst):
        self._dSpacing = list(lst)
        self._filename = "Modified"
        if self._wavelength:
            self._calc_2th()

    dSpacing = property(get_dSpacing, set_dSpacing)

    def append_dSpacing(self, value):
        with self._sem:
            delta = [abs(value - v) / v for v in self._dSpacing if v is not None]
            if not delta or min(delta) > epsilon:
                self._dSpacing.append(value)
                self._dSpacing.sort(reverse=True)
                self._calc_2th()

    def append_2th(self, value):
        with self._sem:
            if value not in self._2th:
                self._2th.append(value)
                self._2th.sort()
                self._calc_dSpacing()

    def setWavelength_change2th(self, value=None):
        with self._sem:
            if value:
                self._wavelength = float(value)
                if self._wavelength < 1e-15 or self._wavelength > 1e-6:
                    logger.warning("This is an unlikely wavelength (in meter): %s", self._wavelength)
                self._calc_2th()

    def setWavelength_changeDs(self, value=None):
        """
        This is probably not a good idea, but who knows !
        """
        with self._sem:
            if value:
                self._wavelength = float(value)
                if self._wavelength < 1e-15 or self._wavelength > 1e-6:
                    logger.warning("This is an unlikely wavelength (in meter): %s", self._wavelength)
                self._calc_dSpacing()

    def set_wavelength(self, value=None):
        updated = False
        with self._sem:
            if self._wavelength is None:
                if value:
                    self._wavelength = float(value)
                    if (self._wavelength < 1e-15) or (self._wavelength > 1e-6):
                        logger.warning("This is an unlikely wavelength (in meter): %s", self._wavelength)
                    updated = True
            elif abs(self._wavelength - value) / self._wavelength > epsilon:
                logger.warning("Forbidden to change the wavelength once it is fixed !!!!")
                logger.warning("%s != %s, delta= %s", self._wavelength, value, self._wavelength - value)
        if updated:
            self._calc_2th()

    def get_wavelength(self):
        return self._wavelength

    wavelength = property(get_wavelength, set_wavelength)

    def _calc_2th(self):
        if self._wavelength is None:
            logger.error("Cannot calculate 2theta angle without knowing wavelength")
            return
        self._2th = []
        for ds in self._dSpacing:
            try:
                tth = 2.0 * asin(5.0e9 * self._wavelength / ds)
            except ValueError:
                tth = None
                if self._2th:
                    self._dSpacing = self._dSpacing[:len(self._2th)]
                    # avoid turning around...
                    break
            else:
                self._2th.append(tth)

    def _calc_dSpacing(self):
        if self._wavelength is None:
            logger.error("Cannot calculate 2theta angle without knowing wavelength")
            return
        self._dSpacing = [5.0e9 * self._wavelength / sin(tth / 2.0) for tth in self._2th]

    def get_2th(self):
        if not self._2th:
            ds = self.dSpacing  # forces the file reading if not done
            if not ds:
                logger.error("Not d-spacing for calibrant: %s", self)
            with self._sem:
                if not self._2th:
                    self._calc_2th()
        return self._2th

    def get_2th_index(self, angle):
        """
        return the index in the 2theta angle index
        """
        idx = None
        if angle:
            idx = self._2th.find(angle)
        if idx == -1:
            idx = None
        return idx

    def fake_calibration_image(self, ai, shape=None, Imax=1.0, U=0, V=0, W=0.0001):
        """
        Generates a fake calibration image from an azimuthal integrator

        :param ai: azimuthal integrator
        :param Imax: maximum intensity of rings
        :param U, V, W: width of the peak from Caglioti's law (FWHM^2 = Utan(th)^2 + Vtan(th) + W)

        """
        if shape is None:
            if ai.detector.shape:
                shape = ai.detector.shape
            elif ai.detector.max_shape:
                shape = ai.detector.max_shape
        if shape is None:
            raise RuntimeError("No shape available")
        tth = ai.twoThetaArray(shape)
        tth_min = tth.min()
        tth_max = tth.max()
        dim = int(numpy.sqrt(shape[0] * shape[0] + shape[1] * shape[1]))
        tth_1d = numpy.linspace(tth_min, tth_max, dim)
        tanth = numpy.tan(tth_1d / 2.0)
        fwhm2 = U * tanth ** 2 + V * tanth + W
        sigma2 = fwhm2 / (8.0 * numpy.log(2.0))
        signal = numpy.zeros_like(sigma2)
        for t in self.get_2th():
            if t >= tth_max:
                break
            else:
                signal += Imax * numpy.exp(-(tth_1d - t) ** 2 / (2.0 * sigma2))
        res = ai.calcfrom1d(tth_1d, signal, shape=shape, mask=ai.mask,
                            dim1_unit='2th_rad', correctSolidAngle=True)
        return res


class CalibrantFactory(object):
    """Behaves like a dict but is actually a factory:

    Each time one retrieves an object it is a new geniune new calibrant (unmodified)
    """
    def __init__(self, basedir=None):
        """
        Constructor

        :param basedir: directory name where to search for the calibrants
        """
        if basedir is None:
            basedir = get_calibration_dir()
        self.directory = basedir
        if not os.path.isdir(self.directory):
            logger.warning("No calibrant directory: %s", self.directory)
            self.all = {}
        else:
            self.all = dict([(os.path.splitext(i)[0], os.path.join(self.directory, i))
                             for i in os.listdir(self.directory)
                             if i.endswith(".D")])

    def __call__(self, calibrant_name):
        """Returns a new instance of a calibrant by it's name."""
        return Calibrant(self.all[calibrant_name])

    def get(self, what, notfound=None):
        if what in self.all:
            return Calibrant(self.all[what])
        else:
            return notfound

    def __contains__(self, k):
        return k in self.all

    def __repr__(self):
        return "Calibrants available: %s" % (", ".join(list(self.all.keys())))

    def __len__(self):
        return len(self.all)

    def keys(self):
        return list(self.all.keys())

    def values(self):
        return [Calibrant(i) for i in self.all.values()]

    def items(self):
        return [(i, Calibrant(j)) for i, j in self.all.items()]

    @deprecated  # added on 2017-03-06
    def __getitem__(self, calibration_name):
        return self(calibration_name)

    has_key = __contains__


CALIBRANT_FACTORY = CalibrantFactory()
"""Default calibration factory provided by the library."""


ALL_CALIBRANTS = CALIBRANT_FACTORY


@deprecated  # added on 2017-03-06
class calibrant_factory(CalibrantFactory):
    pass


def get_calibrant(calibrant_name):
    """Returns a new instance of the calibrant by it's name.

    :param str calibrant_name: Name of the calibrant
    """
    return CALIBRANT_FACTORY(calibrant_name)


def names():
    """ Returns the list of registred calibrant names.

    :rtype: str
    """
    return CALIBRANT_FACTORY.keys()<|MERGE_RESOLUTION|>--- conflicted
+++ resolved
@@ -41,11 +41,7 @@
 __contact__ = "Jerome.Kieffer@ESRF.eu"
 __license__ = "MIT"
 __copyright__ = "European Synchrotron Radiation Facility, Grenoble, France"
-<<<<<<< HEAD
-__date__ = "10/03/2017"
-=======
 __date__ = "17/03/2017"
->>>>>>> bbe9049d
 __status__ = "production"
 
 
