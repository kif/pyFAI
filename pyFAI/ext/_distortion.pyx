--- conflicted
+++ resolved
@@ -1412,11 +1412,7 @@
 @cython.wraparound(False)
 @cython.initializedcheck(False)
 def correct_LUT_preproc_double(image, shape_out,
-<<<<<<< HEAD
-                               lut_point[:, ::1] LUT not None,
-=======
                                lut_t[:, ::1] LUT not None,
->>>>>>> cc7b11cb
                                dummy=None, delta_dummy=None,
                                empty=numpy.NaN):
     """Correct an image based on the look-up table calculated ...
