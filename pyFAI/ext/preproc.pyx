--- conflicted
+++ resolved
@@ -28,11 +28,7 @@
 
 __author__ = "Jerome Kieffer"
 __license__ = "MIT"
-<<<<<<< HEAD
-__date__ = "02/02/2017"
-=======
 __date__ = "25/04/2017"
->>>>>>> c4ee3a7d
 __copyright__ = "2011-2017, ESRF"
 __contact__ = "jerome.kieffer@esrf.fr"
 
