# coding: utf-8
# /*##########################################################################
#
# Copyright (C) 2016-2018 European Synchrotron Radiation Facility
#
# Permission is hereby granted, free of charge, to any person obtaining a copy
# of this software and associated documentation files (the "Software"), to deal
# in the Software without restriction, including without limitation the rights
# to use, copy, modify, merge, publish, distribute, sublicense, and/or sell
# copies of the Software, and to permit persons to whom the Software is
# furnished to do so, subject to the following conditions:
#
# The above copyright notice and this permission notice shall be included in
# all copies or substantial portions of the Software.
#
# THE SOFTWARE IS PROVIDED "AS IS", WITHOUT WARRANTY OF ANY KIND, EXPRESS OR
# IMPLIED, INCLUDING BUT NOT LIMITED TO THE WARRANTIES OF MERCHANTABILITY,
# FITNESS FOR A PARTICULAR PURPOSE AND NONINFRINGEMENT. IN NO EVENT SHALL THE
# AUTHORS OR COPYRIGHT HOLDERS BE LIABLE FOR ANY CLAIM, DAMAGES OR OTHER
# LIABILITY, WHETHER IN AN ACTION OF CONTRACT, TORT OR OTHERWISE, ARISING FROM,
# OUT OF OR IN CONNECTION WITH THE SOFTWARE OR THE USE OR OTHER DEALINGS IN
# THE SOFTWARE.
#
# ###########################################################################*/

from __future__ import absolute_import

__authors__ = ["V. Valls"]
__license__ = "MIT"
<<<<<<< HEAD
__date__ = "26/11/2018"
=======
__date__ = "28/11/2018"
>>>>>>> 6b84cf74

import fabio
import numpy
import logging
from contextlib import contextmanager

import silx.gui.plot
from silx.gui import qt
from silx.gui import icons

import pyFAI.utils
from pyFAI.calibrant import Calibrant
from pyFAI.gui.calibration.AbstractCalibrationTask import AbstractCalibrationTask
import pyFAI.detectors
from .DetectorSelectorDrop import DetectorSelectorDrop
from .helper.SynchronizeRawView import SynchronizeRawView
from .CalibrationContext import CalibrationContext
from ..utils import units
from ..utils import FilterBuilder
from .helper.SynchronizePlotBackground import SynchronizePlotBackground

_logger = logging.getLogger(__name__)


class ExperimentTask(AbstractCalibrationTask):

    def _initGui(self):
        qt.loadUi(pyFAI.utils.get_ui_file("calibration-experiment.ui"), self)
        icon = icons.getQIcon("pyfai:gui/icons/task-settings")
        self.setWindowIcon(icon)

        self.initNextStep()

        self._imageLoader.clicked.connect(self.loadImage)
        self._maskLoader.clicked.connect(self.loadMask)
        self._darkLoader.clicked.connect(self.loadDark)
        self._customDetector.clicked.connect(self.__customDetector)

        self.__plot = self.__createPlot(parent=self._imageHolder)
        self.__plot.setObjectName("plot-experiment")
        self.__plotBackground = SynchronizePlotBackground(self.__plot)

        layout = qt.QVBoxLayout(self._imageHolder)
        layout.addWidget(self.__plot)
        layout.setContentsMargins(1, 1, 1, 1)
        self._imageHolder.setLayout(layout)

        self._detectorFileDescription.setElideMode(qt.Qt.ElideMiddle)

        self._calibrant.setFileLoadable(True)
        self._calibrant.sigLoadFileRequested.connect(self.loadCalibrant)

        self.__synchronizeRawView = SynchronizeRawView()
        self.__synchronizeRawView.registerTask(self)
        self.__synchronizeRawView.registerPlot(self.__plot)

    def __createPlot(self, parent):
        plot = silx.gui.plot.PlotWidget(parent=parent)
        plot.setKeepDataAspectRatio(True)
        plot.setDataMargins(0.1, 0.1, 0.1, 0.1)
        plot.setGraphXLabel("Y")
        plot.setGraphYLabel("X")

        colormap = CalibrationContext.instance().getRawColormap()
        plot.setDefaultColormap(colormap)

        from silx.gui.plot import tools
        toolBar = tools.InteractiveModeToolBar(parent=self, plot=plot)
        plot.addToolBar(toolBar)
        toolBar = tools.ImageToolBar(parent=self, plot=plot)
        colormapDialog = CalibrationContext.instance().getColormapDialog()
        toolBar.getColormapAction().setColorDialog(colormapDialog)
        plot.addToolBar(toolBar)

        return plot

    def _updateModel(self, model):
        self.__synchronizeRawView.registerModel(model.rawPlotView())

        settings = model.experimentSettingsModel()

        self._calibrant.setModel(settings.calibrantModel())
        self._detectorLabel.setAppModel(settings.detectorModel())
        self._image.setModel(settings.imageFile())
        self._mask.setModel(settings.maskFile())
        self._dark.setModel(settings.darkFile())

        self._wavelength.setModelUnit(units.Unit.METER_WL)
        self._wavelength.setDisplayedUnit(units.Unit.ANGSTROM)
        self._energy.setModelUnit(units.Unit.METER_WL)
        self._energy.setDisplayedUnit(units.Unit.ENERGY)
        self._wavelength.setModel(settings.wavelength())
        self._energy.setModel(settings.wavelength())

        settings.image().changed.connect(self.__imageUpdated)

        settings.calibrantModel().changed.connect(self.__calibrantChanged)
        settings.detectorModel().changed.connect(self.__detectorModelUpdated)
        settings.wavelength().changed.connect(self.__waveLengthChanged)

        settings.changed.connect(self.__settingsChanged)

        self.__imageUpdated()
        self.__waveLengthChanged()
        self.__calibrantChanged()
        self.__detectorModelUpdated()
        self.__settingsChanged()

    def __settingsChanged(self):
        settings = self.model().experimentSettingsModel()
        settings.detectorModel().changed.connect(self.__detectorModelUpdated)

        image = settings.image().value()
        detectorModel = settings.detectorModel().detector()
        calibrantModel = settings.calibrantModel().calibrant()
        wavelength = settings.wavelength().value()

        warnings = []

        if image is None:
            warnings.append("An image have to be specified")
        if detectorModel is None:
            warnings.append("A detector have to be specified")
        if calibrantModel is None:
            warnings.append("A calibrant have to be specified")
        if wavelength is None:
            warnings.append("An energy have to be specified")
        if image is not None and calibrantModel is not None:
            try:
                detector = settings.detector()
                binning = detector.guess_binning(image)
                if not binning:
                    raise Exception("inconsistancy")
            except Exception:
                warnings.append("Inconsistancy between sizes of image and detector")

        self._globalWarnings = warnings
        self.updateNextStepStatus()

    def nextStepWarning(self):
        if len(self._globalWarnings) == 0:
            return None
        else:
            warning = ""
            for w in self._globalWarnings:
                warning += "<li>%s</li>" % w
            warning = "<ul>%s</ul>" % warning
            warning = "<html>%s</html>" % warning
            return warning

    def __customDetector(self):
        settings = self.model().experimentSettingsModel()
        detector = settings.detectorModel().detector()
        popup = DetectorSelectorDrop(self)
        popupParent = self._customDetector
        pos = popupParent.mapToGlobal(popupParent.rect().bottomRight())
        pos = pos + popup.rect().topLeft() - popup.rect().topRight()
        popup.move(pos)
        popup.show()

        dialog = qt.QDialog(self)
        dialog.setWindowTitle("Detector selection")
        layout = qt.QVBoxLayout(dialog)
        layout.addWidget(popup)

        buttonBox = qt.QDialogButtonBox(qt.QDialogButtonBox.Ok |
                                        qt.QDialogButtonBox.Cancel)
        buttonBox.accepted.connect(dialog.accept)
        buttonBox.rejected.connect(dialog.reject)
        layout.addWidget(buttonBox)

        # It have to be here to set the focus on the right widget
        popup.setDetector(detector)
        result = dialog.exec_()
        if result:
            newDetector = popup.detector()
            settings.detectorModel().setDetector(newDetector)

    def __waveLengthChanged(self):
        settings = self.model().experimentSettingsModel()
        self._calibrantPreview.setWaveLength(settings.wavelength().value())

    def __calibrantChanged(self):
        settings = self.model().experimentSettingsModel()
        self._calibrantPreview.setCalibrant(settings.calibrantModel().calibrant())

    def __detectorModelUpdated(self):
        detector = self.model().experimentSettingsModel().detectorModel().detector()

        self._detectorSizeUnit.setVisible(detector is not None)
        if detector is None:
            self._detectorLabel.setStyleSheet("QLabel { color: red }")
            self._detectorSize.setText("")
            self._detectorFileDescription.setVisible(False)
            self._detectorFileDescriptionTitle.setVisible(False)
        else:
            self._detectorLabel.setStyleSheet("QLabel { }")
            text = [str(s) for s in detector.max_shape]
            text = u" × ".join(text)
            self._detectorSize.setText(text)

            if detector.HAVE_TAPER or detector.__class__ == pyFAI.detectors.Detector:
                fileDescription = detector.get_splineFile()
            elif isinstance(detector, pyFAI.detectors.NexusDetector):
                fileDescription = detector.filename
            else:
                fileDescription = None
            if fileDescription is not None:
                fileDescription = fileDescription.strip()
            if fileDescription == "":
                fileDescription = None

            self._detectorFileDescription.setVisible(fileDescription is not None)
            self._detectorFileDescriptionTitle.setVisible(fileDescription is not None)
            self._detectorFileDescription.setText(fileDescription if fileDescription else "")

        self.__updateDetector()

    def __displayError(self, label, message=""):
        self._error.setVisible(True)
        self._binning.setVisible(False)
        self._binningLabel.setVisible(False)
        # self._nextStep.setEnabled(False)
        self._error.setText(label)
        self._error.setToolTip(message)

    def __updateDetectorTemplate(self):
        try:
            detector = self.model().experimentSettingsModel().detector()
        except Exception:
            detector = self.model().experimentSettingsModel().detectorModel().detector()

        if detector is None:
            self._detectorSize.setText("")
            self.__plot.removeMarker("xmin")
            self.__plot.removeMarker("xmax")
            self.__plot.removeMarker("ymin")
            self.__plot.removeMarker("ymax")
        else:
            try:
                binning = detector.get_binning()
            except Exception:
                binning = 1, 1
            # clamping
            if binning[0] == 0:
                binning = 1, binning[1]
            if binning[1] == 0:
                binning = binning[0], 1

            shape = detector.max_shape[1] // binning[1], detector.max_shape[0] // binning[0]
            self.__plot.addXMarker(x=0, legend="xmin", color="grey")
            self.__plot.addXMarker(x=shape[0], legend="xmax", color="grey")
            self.__plot.addYMarker(y=0, legend="ymin", color="grey")
            self.__plot.addYMarker(y=shape[1], legend="ymax", color="grey")
            dummy = numpy.array([[[0xF0, 0xF0, 0xF0]]], dtype=numpy.uint8)
            self.__plot.addImage(data=dummy, scale=shape, legend="dummy", z=-10, replace=False)
            self.__plot.resetZoom()

    def __updateDetector(self):
        image = self.model().experimentSettingsModel().image().value()
        if image is None:
            self.__displayError("No image")
            self.__updateDetectorTemplate()
            return
        try:
            detector = self.model().experimentSettingsModel().detector()
            if detector is None:
                self._error.setVisible(False)
                self.__updateDetectorTemplate()
                return
            binning = detector.get_binning()
        except Exception as e:
            _logger.error(e.args[0])
            _logger.debug("Backtrace", exc_info=True)
            self.__displayError("Sizes not valid", "Inconsistency between image and detector")
            self.__updateDetectorTemplate()
            return

        self._detectorSizeUnit.setVisible(detector is not None)
        self.__updateDetectorTemplate()
        if detector.guess_binning(image):
            text = [str(s) for s in binning]
            text = u" × ".join(text)
            self._binning.setText(text)
            self._binning.setVisible(True)
            self._binningLabel.setVisible(True)
            self._error.setVisible(False)
        else:
            self.__displayError("Sizes not valid", "Inconsistency between image and detector")

    def __imageUpdated(self):
        image = self.model().experimentSettingsModel().image().value()
        self._imageSize.setVisible(image is not None)
        self._imageSizeLabel.setVisible(image is not None)
        self._imageSizeUnit.setVisible(image is not None)
        if image is not None:
            self.__plot.addImage(image, legend="image", z=-1, replace=False, copy=False)
            text = [str(s) for s in image.shape]
            text = u" × ".join(text)
            self._imageSize.setText(text)
        else:
            self.__plot.removeImage("image")
            self._imageSize.setText("")

        self.__plot.resetZoom()
        self.__updateDetector()

    def createImageDialog(self, title, forMask=False, previousFile=None):
        dialog = CalibrationContext.instance().createFileDialog(self, previousFile=previousFile)
        dialog.setWindowTitle(title)
        dialog.setModal(True)

        builder = FilterBuilder.FilterBuilder()
        builder.addImageFormat("EDF image files", "edf")
        builder.addImageFormat("TIFF image files", "tif tiff")
        builder.addImageFormat("NumPy binary files", "npy")
        builder.addImageFormat("CBF files", "cbf")
        builder.addImageFormat("MarCCD image files", "mccd")
        if forMask:
            builder.addImageFormat("Fit2D mask files", "msk")
        dialog.setNameFilters(builder.getFilters())
        dialog.setFileMode(qt.QFileDialog.ExistingFile)
        return dialog

    @contextmanager
    def getImageFromDialog(self, title, forMask=False, previousFile=None):
        dialog = self.createImageDialog(title, forMask, previousFile=previousFile)

        result = dialog.exec_()
        if not result:
            yield None
            return

        filename = dialog.selectedFiles()[0]
        try:
            with fabio.open(filename) as image:
                yield image
        except Exception as e:
            _logger.error(e.args[0])
            _logger.debug("Backtrace", exc_info=True)
            # FIXME Display error dialog
            yield None
        except KeyboardInterrupt:
            raise

    def createCalibrantDialog(self, title):
        dialog = CalibrationContext.instance().createFileDialog(self)
        dialog.setWindowTitle(title)
        dialog.setModal(True)

        builder = FilterBuilder.FilterBuilder()
        builder.addFileFormat("Calibrant files", "D d DS ds")

        dialog.setNameFilters(builder.getFilters())
        dialog.setFileMode(qt.QFileDialog.ExistingFile)
        return dialog

    def loadImage(self):
        settings = self.model().experimentSettingsModel()
        previousFile = settings.imageFile().value()
        with self.getImageFromDialog("Load calibration image", previousFile=previousFile) as image:
            if image is not None:
                settings.imageFile().setValue(str(image.filename))
                settings.image().setValue(image.data.copy())

    def loadMask(self):
        settings = self.model().experimentSettingsModel()
        previousFile = settings.maskFile().value()
        with self.getImageFromDialog("Load mask image", previousFile=previousFile, forMask=True) as image:
            if image is not None:
                settings.maskFile().setValue(image.filename)
                settings.mask().setValue(image.data)

    def loadDark(self):
        settings = self.model().experimentSettingsModel()
        previousFile = settings.darkFile().value()
        with self.getImageFromDialog("Load dark image", previousFile=previousFile) as image:
            if image is not None:
                settings.darkFile().setValue(image.filename)
                settings.dark().setValue(image.data)

    def loadCalibrant(self):
        dialog = self.createCalibrantDialog("Load calibrant file")

        result = dialog.exec_()
        if not result:
            return

        filename = dialog.selectedFiles()[0]
        try:
            calibrant = Calibrant(filename=filename)
        except Exception as e:
            _logger.error(e.args[0])
            _logger.debug("Backtrace", exc_info=True)
            # FIXME Display error dialog
            return
        except KeyboardInterrupt:
            raise

        try:
            settings = self.model().experimentSettingsModel()
            settings.calibrantModel().setCalibrant(calibrant)
        except Exception as e:
            _logger.error(e.args[0])
            _logger.debug("Backtrace", exc_info=True)
            # FIXME Display error dialog
        except KeyboardInterrupt:
            raise<|MERGE_RESOLUTION|>--- conflicted
+++ resolved
@@ -27,11 +27,7 @@
 
 __authors__ = ["V. Valls"]
 __license__ = "MIT"
-<<<<<<< HEAD
-__date__ = "26/11/2018"
-=======
 __date__ = "28/11/2018"
->>>>>>> 6b84cf74
 
 import fabio
 import numpy
@@ -72,8 +68,6 @@
 
         self.__plot = self.__createPlot(parent=self._imageHolder)
         self.__plot.setObjectName("plot-experiment")
-        self.__plotBackground = SynchronizePlotBackground(self.__plot)
-
         layout = qt.QVBoxLayout(self._imageHolder)
         layout.addWidget(self.__plot)
         layout.setContentsMargins(1, 1, 1, 1)
