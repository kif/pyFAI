# coding: utf-8
# /*##########################################################################
#
# Copyright (C) 2016-2018 European Synchrotron Radiation Facility
#
# Permission is hereby granted, free of charge, to any person obtaining a copy
# of this software and associated documentation files (the "Software"), to deal
# in the Software without restriction, including without limitation the rights
# to use, copy, modify, merge, publish, distribute, sublicense, and/or sell
# copies of the Software, and to permit persons to whom the Software is
# furnished to do so, subject to the following conditions:
#
# The above copyright notice and this permission notice shall be included in
# all copies or substantial portions of the Software.
#
# THE SOFTWARE IS PROVIDED "AS IS", WITHOUT WARRANTY OF ANY KIND, EXPRESS OR
# IMPLIED, INCLUDING BUT NOT LIMITED TO THE WARRANTIES OF MERCHANTABILITY,
# FITNESS FOR A PARTICULAR PURPOSE AND NONINFRINGEMENT. IN NO EVENT SHALL THE
# AUTHORS OR COPYRIGHT HOLDERS BE LIABLE FOR ANY CLAIM, DAMAGES OR OTHER
# LIABILITY, WHETHER IN AN ACTION OF CONTRACT, TORT OR OTHERWISE, ARISING FROM,
# OUT OF OR IN CONNECTION WITH THE SOFTWARE OR THE USE OR OTHER DEALINGS IN
# THE SOFTWARE.
#
# ###########################################################################*/

from __future__ import absolute_import

__authors__ = ["V. Valls"]
__license__ = "MIT"
<<<<<<< HEAD
__date__ = "25/04/2019"
=======
__date__ = "10/05/2019"
>>>>>>> 64c46e1a

import logging
import numpy
import collections

from silx.image import marchingsquares
import pyFAI.utils
from ...geometryRefinement import GeometryRefinement
from ..model.GeometryConstraintsModel import GeometryConstraintsModel
from ..peak_picker import PeakPicker
from ..utils import timeutils

_logger = logging.getLogger(__name__)


class GeometryRefinementContext(object):
    """Store the full context of the GeometryRefinement object

    Right now, GeometryRefinement store the bound but do not store the fixed
    constraints. It make the context difficult to manage and to trust.
    """

    PARAMETERS = ["wavelength", "dist", "poni1", "poni2", "rot1", "rot2", "rot3"]

    def __init__(self, *args, **kwargs):
        self.__geoRef = GeometryRefinement(*args, **kwargs)
        fixed = pyFAI.utils.FixedParameters()
        fixed.add("wavelength")
        self.__fixed = fixed

        self.__bounds = {}
        attrs = ("wavelength", "dist", "poni1", "poni2", "rot1", "rot2", "rot3")
        for name in attrs:
            min_getter = getattr(self.__geoRef, "get_%s_min" % name)
            max_getter = getattr(self.__geoRef, "get_%s_max" % name)
            minValue, maxValue = min_getter(), max_getter()
            self.__bounds[name] = minValue, maxValue

    def __getattr__(self, name):
        return object.__getattribute__(self.__geoRef, name)

    def __setattr__(self, name, value):
        if "__" in name:
            return super(GeometryRefinementContext, self).__setattr__(name, value)
        return object.__setattr__(self.__geoRef, name, value)

    def bounds(self):
        return self.__bounds

    def fixed(self):
        return self.__fixed

    def setFixed(self, fixed):
        self.__fixed = fixed

    def setBounds(self, bounds):
        self.__bounds = bounds

    def setParams(self, params):
        """Set the fit parameter values from the list of values"""
        for value, name in zip(params, self.PARAMETERS):
            setattr(self.__geoRef, name, value)

    def getParams(self):
        """Returns list of parameters"""
        return [getattr(self.__geoRef, p) for p in self.PARAMETERS]

    def chi2(self):
        if "wavelength" in self.__fixed:
            param = numpy.array([self._dist, self._poni1, self._poni2,
                                 self._rot1, self._rot2, self._rot3],
                                dtype=numpy.float64)
            chi2 = self.__geoRef.chi2(param)
        else:
            param = numpy.array([self._dist, self._poni1, self._poni2,
                                 self._rot1, self._rot2, self._rot3,
                                 1e10 * self.wavelength],
                                dtype=numpy.float64)
            chi2 = self.__geoRef.chi2_wavelength(param)
        return chi2

    def guess_poni(self):
        self.__geoRef.guess_poni(self.__fixed)

    def refine(self, maxiter):
        attrs = ["wavelength", "dist", "poni1", "poni2", "rot1", "rot2", "rot3"]
        for name in attrs:
            if name in self.__fixed:
                continue
            min_setter = getattr(self.__geoRef, "set_%s_min" % name)
            max_setter = getattr(self.__geoRef, "set_%s_max" % name)
            if name in self.__bounds:
                minValue, maxValue = self.__bounds[name]
            else:
                minValue, maxValue = -float("inf"), float("inf")
            min_setter(minValue)
            max_setter(maxValue)

        try:
            if "wavelength" in self.__fixed:
                deltaS = self.__geoRef.refine2(maxiter, self.__fixed)
            else:
                deltaS = self.__geoRef.refine2_wavelength(maxiter, self.__fixed)
        except Exception:
            _logger.error("Error while refining the geometry", exc_info=True)
            return float("inf")
        return deltaS


class RingCalibration(object):

    def __init__(self, image, mask, calibrant, detector, wavelength, peaks, method):
        self.__image = image
        self.__mask = mask
        self.__calibrant = calibrant
        self.__calibrant.set_wavelength(wavelength)
        self.__detector = detector
        self.__wavelength = wavelength
        self.__defaultConstraints = None

        self.__isValid = True
        try:
            self.__init(peaks, method)
        except Exception:
            _logger.error("Error while initializing the calibration", exc_info=True)
            self.__isValid = False

    def isValid(self):
        """
        Returns true if it can be use to calibrate the data.
        """
        return self.__isValid

    def __createDefaultParams(self, geometry=None):
        """
        Tries to initialise the GeometryRefinement (dist, poni, rot)
        Returns a dictionary of key value pairs
        """
        defaults = {"dist": None, "poni1": None, "poni2": None,
                    "rot1": None, "rot2": None, "rot3": None}
        if geometry is not None:
            defaults["dist"] = geometry.distance().value()
            defaults["poni1"] = geometry.poni1().value()
            defaults["poni2"] = geometry.poni2().value()
            defaults["rot1"] = geometry.rotation1().value()
            defaults["rot2"] = geometry.rotation2().value()
            defaults["rot3"] = geometry.rotation3().value()

        if self.__detector:
            try:
                p1, p2, _p3 = self.__detector.calc_cartesian_positions()
                if defaults["poni1"] is None:
                    defaults["poni1"] = p1.max() / 2.0
                if defaults["poni2"] is None:
                    defaults["poni2"] = p2.max() / 2.0
            except Exception as err:
                _logger.warning(err)

        if defaults["dist"] is None:
            defaults["dist"] = 0.1
        if defaults["poni1"] is None:
            defaults["poni1"] = 0.0
        if defaults["poni2"] is None:
            defaults["poni2"] = 0.0
        if defaults["rot1"] is None:
            defaults["rot1"] = 0.0
        if defaults["rot2"] is None:
            defaults["rot2"] = 0.0
        if defaults["rot3"] is None:
            defaults["rot3"] = 0.0

        return defaults

    def __init(self, peaks, method, geometry=None, constraintsModel=None):

        if len(peaks) == 0:
            self.__peakPicker = None
            self.__geoRef = None
            return

        scores = []
        defaultParams = self.__createDefaultParams(geometry=geometry)

        geoRef = GeometryRefinementContext(
            data=peaks,
            wavelength=self.__wavelength,
            detector=self.__detector,
            calibrant=self.__calibrant,
            **defaultParams)
        self.__geoRef = geoRef

        # Store the default constraints
        self.__defaultConstraints = GeometryConstraintsModel()
        self.toGeometryConstraintsModel(self.__defaultConstraints)

        # First attempt

        geoRef = GeometryRefinementContext(
            data=peaks,
            wavelength=self.__wavelength,
            detector=self.__detector,
            calibrant=self.__calibrant,
            **defaultParams)
        self.__geoRef = geoRef
        if constraintsModel is not None:
            assert(constraintsModel.isValid())
            self.fromGeometryConstraintsModel(constraintsModel)
        score = geoRef.refine(1000000)
        scores.append((score, geoRef, "without-guess"))

        # Second attempt

        geoRef = GeometryRefinementContext(
            data=peaks,
            wavelength=self.__wavelength,
            detector=self.__detector,
            calibrant=self.__calibrant,
            **defaultParams)
        self.__geoRef = geoRef
        if constraintsModel is not None:
            assert(constraintsModel.isValid())
            self.fromGeometryConstraintsModel(constraintsModel)
        geoRef.guess_poni()
        score = geoRef.refine(1000000)
        scores.append((score, geoRef, "with-guess"))

        # Use the better one
        scores.sort()
<<<<<<< HEAD
        _score, parameters, rms = scores[0]
        geoRef.setParams(parameters)
=======
        score, geoRef, _ = scores[0]
        scores = None
>>>>>>> 64c46e1a

        peakPicker = PeakPicker(data=self.__image,
                                calibrant=self.__calibrant,
                                wavelength=self.__wavelength,
                                detector=self.__detector,
                                method=method)

        if score == float("inf"):
            self.__isValid = False
        self.__peakPicker = peakPicker
        self.__geoRef = geoRef

    def init(self, peaks, method, geometry, constraintsModel):
        self.__init(peaks, method, geometry, constraintsModel=constraintsModel)

    def update(self, image, mask, calibrant, detector, wavelength=None):
        self.__image = image
        self.__mask = mask
        self.__calibrant = calibrant
        self.__detector = detector
        if wavelength is not None:
            self.__wavelength = wavelength

    def getPyfaiGeometry(self):
        return self.__geoRef

    def refine(self, max_iter=500, seconds=10):
        """
        Contains the common geometry refinement part
        """
        self.__calibrant.set_wavelength(self.__wavelength)
        self.__peakPicker.points.setWavelength_change2th(self.__wavelength)

        residual = previous_residual = float("+inf")

        count = 0
        timer = timeutils.Timer(seconds=seconds)

        while count < max_iter and not timer.isTimeout():
            residual = self.__geoRef.refine(10000)
            if residual >= previous_residual:
                break
            previous_residual = residual
            count += 1

<<<<<<< HEAD
=======
        if residual == float("inf"):
            self.__isValid = False

>>>>>>> 64c46e1a
        print("Final residual: %s (after %s iterations)" % (residual, count))

        self.__geoRef.del_ttha()
        self.__geoRef.del_dssa()
        self.__geoRef.del_chia()

    def getRms(self):
        """Returns the RMS (root mean square) computed from the current fitting.

        The unit is the radian.
        """
        if self.__geoRef is None:
            return None
<<<<<<< HEAD
        chi2 = self.__geoRef.chi2()
=======
        try:
            chi2 = self.__geoRef.chi2()
        except Exception:
            _logger.debug("Backtrace", exc_info=True)
            return float("inf")
>>>>>>> 64c46e1a
        return numpy.sqrt(chi2 / self.__geoRef.data.shape[0])

    def getTwoThetaArray(self):
        """
        Returns the 2th array corresponding to the calibrated image
        """
        # 2th array is cached insided
        tth = self.__geoRef.twoThetaArray(self.__peakPicker.shape)
        return tth

    def getRings(self):
        """
        Returns polygons of rings

        :returns: List of ring angle with the associated polygon
        :rtype: List[Tuple[float,List[numpy.ndarray]]]
        """
        tth = self.__geoRef.twoThetaArray(self.__peakPicker.shape)

        result = collections.OrderedDict()

        tth_max = tth.max()
        tth_min = tth.min()
        if not self.__calibrant:
            return result

        angles = [i for i in self.__calibrant.get_2th()
                  if (i is not None) and (i >= tth_min) and (i <= tth_max)]
        if len(angles) == 0:
            return result

        ms = marchingsquares.MarchingSquaresMergeImpl(tth, self.__mask, use_minmax_cache=True)
        rings = []
        for angle in angles:
            polygons = ms.find_contours(angle)
            rings.append((angle, polygons))

        return rings

    def getBeamCenter(self):
        try:
            f2d = self.__geoRef.getFit2D()
            x, y = f2d["centerX"], f2d["centerY"]
        except TypeError:
            return None

        # Check if this pixel really contains the beam center
        # If the detector contains gap, it is not always the case
        ax, ay = numpy.array([x]), numpy.array([y])
        tth = self.__geoRef.tth(ay, ax)[0]
        if tth >= 0.001:
            return None
        return y, x

    def getPoni(self):
        """"Returns the PONI coord in image coordinate.

        That's an approximation of the PONI coordinate at pixel precision
        """
        solidAngle = self.__geoRef.solidAngleArray(shape=self.__image.shape)
        index = numpy.argmax(solidAngle)
        coord = numpy.unravel_index(index, solidAngle.shape)
        dmin = self.__geoRef.dssa.min()
        dmax = self.__geoRef.dssa.max()
        if dmax > 1 - (dmax - dmin) * 0.001:
            return coord
        else:
            return None

    def toGeometryModel(self, model):
        model.lockSignals()
        if self.__geoRef is None:
            model.wavelength().setValue(None)
            model.distance().setValue(None)
            model.poni1().setValue(None)
            model.poni2().setValue(None)
            model.rotation1().setValue(None)
            model.rotation2().setValue(None)
            model.rotation3().setValue(None)
        else:
            model.wavelength().setValue(self.__geoRef.wavelength)
            model.distance().setValue(self.__geoRef.dist)
            model.poni1().setValue(self.__geoRef.poni1)
            model.poni2().setValue(self.__geoRef.poni2)
            model.rotation1().setValue(self.__geoRef.rot1)
            model.rotation2().setValue(self.__geoRef.rot2)
            model.rotation3().setValue(self.__geoRef.rot3)
        model.unlockSignals()

    def fromGeometryModel(self, model, resetResidual=True):
        wavelength = model.wavelength().value()
        self.__calibrant.setWavelength_change2th(wavelength)
        self.__geoRef.wavelength = wavelength
        self.__geoRef.dist = model.distance().value()
        self.__geoRef.poni1 = model.poni1().value()
        self.__geoRef.poni2 = model.poni2().value()
        self.__geoRef.rot1 = model.rotation1().value()
        self.__geoRef.rot2 = model.rotation2().value()
        self.__geoRef.rot3 = model.rotation3().value()
        self.__geoRef.reset()

    def toGeometryConstraintsModel(self, contraintsModel, reachFromGeoRef=True):
        if reachFromGeoRef is False:
            raise NotImplementedError("Not implemented")
        attrs = [
            ("wavelength", contraintsModel.wavelength()),
            ("dist", contraintsModel.distance()),
            ("poni1", contraintsModel.poni1()),
            ("poni2", contraintsModel.poni2()),
            ("rot1", contraintsModel.rotation1()),
            ("rot2", contraintsModel.rotation2()),
            ("rot3", contraintsModel.rotation3()),
        ]
        bounds = self.__geoRef.bounds()
        fixed = self.__geoRef.fixed()
        for name, constraint in attrs:
            minValue, maxValue = bounds[name]
            constraint.setRangeConstraint(minValue, maxValue)
            if name in fixed:
                constraint.setFixed()

    def defaultGeometryConstraintsModel(self):
        """Returns the default constraints

        Not the one used, but the one initially set to the refinement engine.
        """
        assert(self.__defaultConstraints is not None)
        return self.__defaultConstraints

    def fromGeometryConstraintsModel(self, constraintsModel):
        attrs = [
            ("wavelength", constraintsModel.wavelength()),
            ("dist", constraintsModel.distance()),
            ("poni1", constraintsModel.poni1()),
            ("poni2", constraintsModel.poni2()),
            ("rot1", constraintsModel.rotation1()),
            ("rot2", constraintsModel.rotation2()),
            ("rot3", constraintsModel.rotation3()),
        ]
        fixed = pyFAI.utils.FixedParameters()
        bounds = {}
        for name, constraint in attrs:
            if constraint.isFixed():
                fixed.add(name)
            elif constraint.isRangeConstrained():
                minValue, maxValue = constraint.range()
                if minValue is None:
                    minValue = -float("inf")
                if maxValue is None:
                    maxValue = +float("inf")
                bounds[name] = minValue, maxValue
        self.__geoRef.setFixed(fixed)
        self.__geoRef.setBounds(bounds)<|MERGE_RESOLUTION|>--- conflicted
+++ resolved
@@ -27,11 +27,7 @@
 
 __authors__ = ["V. Valls"]
 __license__ = "MIT"
-<<<<<<< HEAD
-__date__ = "25/04/2019"
-=======
 __date__ = "10/05/2019"
->>>>>>> 64c46e1a
 
 import logging
 import numpy
@@ -260,13 +256,8 @@
 
         # Use the better one
         scores.sort()
-<<<<<<< HEAD
-        _score, parameters, rms = scores[0]
-        geoRef.setParams(parameters)
-=======
         score, geoRef, _ = scores[0]
         scores = None
->>>>>>> 64c46e1a
 
         peakPicker = PeakPicker(data=self.__image,
                                 calibrant=self.__calibrant,
@@ -312,12 +303,9 @@
             previous_residual = residual
             count += 1
 
-<<<<<<< HEAD
-=======
         if residual == float("inf"):
             self.__isValid = False
 
->>>>>>> 64c46e1a
         print("Final residual: %s (after %s iterations)" % (residual, count))
 
         self.__geoRef.del_ttha()
@@ -331,15 +319,11 @@
         """
         if self.__geoRef is None:
             return None
-<<<<<<< HEAD
-        chi2 = self.__geoRef.chi2()
-=======
         try:
             chi2 = self.__geoRef.chi2()
         except Exception:
             _logger.debug("Backtrace", exc_info=True)
             return float("inf")
->>>>>>> 64c46e1a
         return numpy.sqrt(chi2 / self.__geoRef.data.shape[0])
 
     def getTwoThetaArray(self):
