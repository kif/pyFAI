# coding: utf-8
# /*##########################################################################
#
# Copyright (C) 2016-2018 European Synchrotron Radiation Facility
#
# Permission is hereby granted, free of charge, to any person obtaining a copy
# of this software and associated documentation files (the "Software"), to deal
# in the Software without restriction, including without limitation the rights
# to use, copy, modify, merge, publish, distribute, sublicense, and/or sell
# copies of the Software, and to permit persons to whom the Software is
# furnished to do so, subject to the following conditions:
#
# The above copyright notice and this permission notice shall be included in
# all copies or substantial portions of the Software.
#
# THE SOFTWARE IS PROVIDED "AS IS", WITHOUT WARRANTY OF ANY KIND, EXPRESS OR
# IMPLIED, INCLUDING BUT NOT LIMITED TO THE WARRANTIES OF MERCHANTABILITY,
# FITNESS FOR A PARTICULAR PURPOSE AND NONINFRINGEMENT. IN NO EVENT SHALL THE
# AUTHORS OR COPYRIGHT HOLDERS BE LIABLE FOR ANY CLAIM, DAMAGES OR OTHER
# LIABILITY, WHETHER IN AN ACTION OF CONTRACT, TORT OR OTHERWISE, ARISING FROM,
# OUT OF OR IN CONNECTION WITH THE SOFTWARE OR THE USE OR OTHER DEALINGS IN
# THE SOFTWARE.
#
# ###########################################################################*/

from __future__ import absolute_import

__authors__ = ["V. Valls"]
__license__ = "MIT"
<<<<<<< HEAD
__date__ = "13/03/2019"
=======
__date__ = "08/04/2019"
>>>>>>> 03d1e74e

import numpy
from .AbstractModel import AbstractModel


class PeakModel(AbstractModel):

    def __init__(self, parent=None):
        super(PeakModel, self).__init__(parent)
        self.__name = None
        self.__color = None
        self.__coords = []
        self.__ringNumber = None
        self.__isEnabled = True

    def __len__(self):
        return len(self.__coords)

    def isValid(self):
        return self.__name is not None and self.__ringNumber is not None

    def name(self):
        return self.__name

    def setName(self, name):
        self.__name = name
        self.wasChanged()

    def isEnabled(self):
        """
        True if this group have to be taken into acount.

        :rtype: bool
        """
        return self.__isEnabled

    def setEnabled(self, isEnabled):
        """
        Set if this group have to be taken into acount.

        :param bool isEnabled: True to enable this group.
        """
        if self.__isEnabled == isEnabled:
            return
        self.__isEnabled = isEnabled
        self.wasChanged()

    def color(self):
        return self.__color

    def setColor(self, color):
        self.__color = color
        self.wasChanged()

    def coords(self):
        """
        Returns coords as numpy array.

        The first index identify a coord, the seconf identify the coord
        dimensions.

        List of axis/ord can be reached like that.

        .. code-block::

            coords = group.coords()
            yy = coords[:, 0]
            xx = coords[:, 1]
        """
        return self.__coords

    def setCoords(self, coords):
        """
        Set coords as numpy array.

        :param numpy.ndarray coords: Array of coords (1st dimension is the
            index of the coord; the second dimension contains y as first index,
            and x as second index).
        """
        assert(isinstance(coords, numpy.ndarray))
        assert(len(coords.shape) == 2)
        assert(coords.shape[1] == 2)
        coords = numpy.ascontiguousarray(coords)
        coords.flags['WRITEABLE'] = False
        self.__coords = coords
        self.wasChanged()

    def mergeCoords(self, coords):
        """Merge new coords to the current list of coords.

        Duplicated values are removed from the new coords, and the is added
        the end of the previous list.
<<<<<<< HEAD
        """
        new_coords = set(coords) - set(self.__coords)
        self.__coords += list(new_coords)
=======

        :param [numpy.ndarray,PeakModel] coords:
        """
        if isinstance(coords, PeakModel):
            coords = coords.coords()
        assert(isinstance(coords, numpy.ndarray))
        assert(len(coords.shape) == 2)
        assert(coords.shape[1] == 2)

        # Shortcuts
        if len(coords) == 0:
            return
        if len(self.__coords) == 0:
            self.setCoords(coords)
            return

        # Convert to structured array to use setdiff1d
        dtype = self.__coords.dtype.descr * self.__coords.shape[1]
        previous_coords = self.__coords.view(dtype)
        coords = numpy.ascontiguousarray(coords)
        new_coords = coords.view(dtype)
        new_coords = numpy.setdiff1d(new_coords, previous_coords)
        if len(new_coords) == 0:
            return
        new_coords = new_coords.view(self.__coords.dtype)
        new_coords.shape = -1, 2
        self.__coords = numpy.vstack((self.__coords, new_coords))
        self.__coords = numpy.ascontiguousarray(self.__coords)
>>>>>>> 03d1e74e
        self.wasChanged()

    def ringNumber(self):
        return self.__ringNumber

    def setRingNumber(self, ringNumber):
        assert(ringNumber >= 1)
        self.__ringNumber = ringNumber
        self.wasChanged()

    def copy(self, parent=None):
        peakModel = PeakModel(parent)
        peakModel.setName(self.name())
        peakModel.setColor(self.color())
        peakModel.setCoords(list(self.coords()))
        peakModel.setRingNumber(self.ringNumber())
        peakModel.setEnabled(self.isEnabled())
        return peakModel

    def distanceTo(self, coord):
        """Returns the smallest distance to this coord.

        None is retruned if the group contains no peaks.

        :param Tuple[float,float] coord: Distance to mesure
        """
        if len(self.__coords) == 0:
            return None
        coords = self.coords()
        coord = numpy.array(coord)
        distances = numpy.linalg.norm(coords - coord, axis=1)
        return distances.min()<|MERGE_RESOLUTION|>--- conflicted
+++ resolved
@@ -27,11 +27,7 @@
 
 __authors__ = ["V. Valls"]
 __license__ = "MIT"
-<<<<<<< HEAD
-__date__ = "13/03/2019"
-=======
 __date__ = "08/04/2019"
->>>>>>> 03d1e74e
 
 import numpy
 from .AbstractModel import AbstractModel
@@ -124,11 +120,6 @@
 
         Duplicated values are removed from the new coords, and the is added
         the end of the previous list.
-<<<<<<< HEAD
-        """
-        new_coords = set(coords) - set(self.__coords)
-        self.__coords += list(new_coords)
-=======
 
         :param [numpy.ndarray,PeakModel] coords:
         """
@@ -157,7 +148,6 @@
         new_coords.shape = -1, 2
         self.__coords = numpy.vstack((self.__coords, new_coords))
         self.__coords = numpy.ascontiguousarray(self.__coords)
->>>>>>> 03d1e74e
         self.wasChanged()
 
     def ringNumber(self):
@@ -172,7 +162,7 @@
         peakModel = PeakModel(parent)
         peakModel.setName(self.name())
         peakModel.setColor(self.color())
-        peakModel.setCoords(list(self.coords()))
+        peakModel.setCoords(self.coords())
         peakModel.setRingNumber(self.ringNumber())
         peakModel.setEnabled(self.isEnabled())
         return peakModel
