--- conflicted
+++ resolved
@@ -27,11 +27,7 @@
 
 __authors__ = ["V. Valls"]
 __license__ = "MIT"
-<<<<<<< HEAD
-__date__ = "21/03/2019"
-=======
 __date__ = "08/04/2019"
->>>>>>> 0f31b387
 
 import numpy
 from .AbstractModel import AbstractModel
@@ -114,10 +110,7 @@
         assert(isinstance(coords, numpy.ndarray))
         assert(len(coords.shape) == 2)
         assert(coords.shape[1] == 2)
-<<<<<<< HEAD
-=======
         coords = numpy.ascontiguousarray(coords)
->>>>>>> 0f31b387
         coords.flags['WRITEABLE'] = False
         self.__coords = coords
         self.wasChanged()
@@ -146,17 +139,6 @@
         # Convert to structured array to use setdiff1d
         dtype = self.__coords.dtype.descr * self.__coords.shape[1]
         previous_coords = self.__coords.view(dtype)
-<<<<<<< HEAD
-        new_coords = coords.view(dtype)
-        new_coords = numpy.setdiff1d(previous_coords, new_coords)
-        if len(new_coords) == 0:
-            return
-        new_coords = new_coords.view(self.__coords.dtype)
-        print(self.__coords)
-        print(new_coords)
-        print(self.__coords.shape, new_coords.shape)
-        self.__coords = numpy.vstack((self.__coords, new_coords))
-=======
         coords = numpy.ascontiguousarray(coords)
         new_coords = coords.view(dtype)
         new_coords = numpy.setdiff1d(new_coords, previous_coords)
@@ -166,7 +148,6 @@
         new_coords.shape = -1, 2
         self.__coords = numpy.vstack((self.__coords, new_coords))
         self.__coords = numpy.ascontiguousarray(self.__coords)
->>>>>>> 0f31b387
         self.wasChanged()
 
     def ringNumber(self):
