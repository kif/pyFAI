--- conflicted
+++ resolved
@@ -27,11 +27,7 @@
 
 __authors__ = ["V. Valls"]
 __license__ = "MIT"
-<<<<<<< HEAD
-__date__ = "11/01/2019"
-=======
 __date__ = "18/01/2019"
->>>>>>> d2167bf5
 
 import logging
 import numpy
