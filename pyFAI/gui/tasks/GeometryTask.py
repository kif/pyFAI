--- conflicted
+++ resolved
@@ -27,11 +27,7 @@
 
 __authors__ = ["V. Valls"]
 __license__ = "MIT"
-<<<<<<< HEAD
-__date__ = "25/04/2019"
-=======
 __date__ = "17/05/2019"
->>>>>>> 64c46e1a
 
 import logging
 import numpy
@@ -205,75 +201,6 @@
         self.changed.emit()
 
 
-class CalibrationState(qt.QObject):
-    """Store the state of a calibration"""
-
-    changed = qt.Signal()
-
-    def __init__(self, parent):
-        qt.QObject.__init__(self, parent)
-        self.__reset()
-
-    def __reset(self):
-        self.__geoRef = None
-        self.__geometry = None
-        self.__rings = None
-        self.__rms = None
-        self.__previousRms = None
-        self.__tth = None
-        self.__poni = None
-        self.__beamCenter = None
-        self.__empty = True
-        self.changed.emit()
-
-    def isEmpty(self):
-        return self.__empty
-
-    def getTwoThetaArray(self):
-        return self.__tth
-
-    def getRings(self):
-        return self.__rings
-
-    def getBeamCenter(self):
-        return self.__beamCenter
-
-    def getPoni(self):
-        return self.__poni
-
-    def getPreviousRms(self):
-        return self.__previousRms
-
-    def getRms(self):
-        return self.__rms
-
-    def getGeometryRefinement(self):
-        return self.__geoRef
-
-    def popGeometryRefinement(self):
-        """Invalidate the object and remove the ownershit of the geometry
-        refinment"""
-        geoRef = self.__geoRef
-        self.__reset()
-        return geoRef
-
-    def update(self, calibration):
-        """Update the state from a current calibration process.
-
-        :param RingCalibration calibration: A calibration process
-        """
-        self.__geoRef = calibration.getPyfaiGeometry()
-        self.__geometry = None
-        self.__rings = calibration.getRings()
-        self.__previousRms = self.__rms
-        self.__rms = calibration.getRms()
-        self.__tth = calibration.getTwoThetaArray()
-        self.__poni = calibration.getPoni()
-        self.__beamCenter = calibration.getBeamCenter()
-        self.__empty = False
-        self.changed.emit()
-
-
 class _RingPlot(silx.gui.plot.PlotWidget):
 
     sigMouseMove = qt.Signal(float, float)
@@ -307,13 +234,6 @@
         if hasattr(self, "centralWidget"):
             widget = widget.centralWidget()
         widget.installEventFilter(self)
-
-    def setCalibrationState(self, state):
-        if self.__state is not None:
-            self.__state.changed.disconnect(self.__updateDisplay)
-        self.__state = state
-        if self.__state is not None:
-            self.__state.changed.connect(self.__updateDisplay)
 
     def setCalibrationState(self, state):
         if self.__state is not None:
@@ -588,16 +508,10 @@
     def __updateDisplay(self):
         """Update the display when the calibration state was updated."""
         state = self.__state
-<<<<<<< HEAD
-        if state.isEmpty():
-            self.__cleanupRings()
-            self.__cleanupMarkers()
-=======
 
         self.__cleanupRings()
         self.__cleanupMarkers()
         if state.isEmpty():
->>>>>>> 64c46e1a
             return
 
         rings = state.getRings()
@@ -813,10 +727,6 @@
         self.__wavelengthInvalidated = True
 
     def __invalidateCalibration(self):
-<<<<<<< HEAD
-        ##### FIXME
-=======
->>>>>>> 64c46e1a
         self.__calibration = None
 
     def __createCalibration(self):
@@ -932,13 +842,9 @@
         # Save this geometry into the history
         calibration = self.__getCalibration()
         geometry = self.model().fittedGeometry()
-<<<<<<< HEAD
-        rms = None if calibration is None else calibration.getRms()
-=======
         rms = None
         if calibration is not None and calibration.isValid():
             rms = calibration.getRms()
->>>>>>> 64c46e1a
         geometryHistory = self.model().geometryHistoryModel()
         geometryHistory.appendGeometry("Init", datetime.datetime.now(), geometry, rms)
 
@@ -978,15 +884,6 @@
         calibration.fromGeometryConstraintsModel(constraints)
 
         calibration.refine()
-<<<<<<< HEAD
-        # write result to the fitted model
-        geometry = self.model().fittedGeometry()
-        calibration.toGeometryModel(geometry)
-
-        # Save this geometry into the history
-        geometryHistory = self.model().geometryHistoryModel()
-        geometryHistory.appendGeometry("Fitted", datetime.datetime.now(), geometry, calibration.getRms())
-=======
         if calibration.isValid():
             # write result to the fitted model
             geometry = self.model().fittedGeometry()
@@ -997,7 +894,6 @@
             geometryHistory.appendGeometry("Fitted", datetime.datetime.now(), geometry, calibration.getRms())
         else:
             self.__showDialogCalibrationDiverge()
->>>>>>> 64c46e1a
 
         self._fitButton.setWaiting(False)
         self.__fitting = False
@@ -1053,8 +949,6 @@
         now = datetime.datetime.now()
         geometryHistory.appendGeometry("Customed", now, geometry, state.getRms())
 
-<<<<<<< HEAD
-=======
     def __showDialogCalibrationDiverge(self):
         title = "Error while calibrating"
         message = ("It is not possible to calibrate/refine the geometry. " +
@@ -1063,29 +957,22 @@
                    "<b>Check your input data</b>.")
         qt.QMessageBox.critical(self, title, message)
 
->>>>>>> 64c46e1a
     def __geometryUpdated(self):
         calibration = self.__getCalibration()
         if calibration is None:
             self.__calibrationState.reset()
             return
-<<<<<<< HEAD
-=======
         if not calibration.isValid():
             self.__showDialogCalibrationDiverge()
             self.__calibrationState.reset()
             return
->>>>>>> 64c46e1a
         geometry = self.model().fittedGeometry()
         if geometry.isValid():
             resetResidual = self.__fitting is not True
             calibration.fromGeometryModel(geometry, resetResidual=resetResidual)
             self.__calibrationState.update(calibration)
-<<<<<<< HEAD
-=======
         else:
             self.__calibrationState.reset()
->>>>>>> 64c46e1a
 
         geoRef = calibration.getPyfaiGeometry()
         self.__plot.markerManager().updatePhysicalMarkerPixels(geoRef)
