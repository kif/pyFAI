--- conflicted
+++ resolved
@@ -27,11 +27,7 @@
 
 __authors__ = ["V. Valls"]
 __license__ = "MIT"
-<<<<<<< HEAD
-__date__ = "22/03/2019"
-=======
 __date__ = "16/04/2019"
->>>>>>> 0f31b387
 
 import logging
 import numpy
@@ -106,15 +102,10 @@
         palette.setColor(qt.QPalette.Base, palette.base().color())
         ringDelegate.setPalette(palette)
         toolDelegate = _PeakToolItemDelegate(self)
-<<<<<<< HEAD
-        self.setItemDelegateForColumn(_PeakSelectionTableModel.ColumnRingNumber, ringDelegate)
-        self.setItemDelegateForColumn(_PeakSelectionTableModel.ColumnControl, toolDelegate)
-=======
         enabledDelegate = _PeakEnabledItemDelegate(self)
         self.setItemDelegateForColumn(_PeakSelectionTableModel.ColumnRingNumber, ringDelegate)
         self.setItemDelegateForColumn(_PeakSelectionTableModel.ColumnControl, toolDelegate)
         self.setItemDelegateForColumn(_PeakSelectionTableModel.ColumnEnabled, enabledDelegate)
->>>>>>> 0f31b387
 
         self.setEditTriggers(qt.QAbstractItemView.NoEditTriggers)
         self.setSelectionMode(qt.QAbstractItemView.SingleSelection)
@@ -203,15 +194,10 @@
         model = self.model()
         for row in range(start, end):
             index = model.index(row, _PeakSelectionTableModel.ColumnRingNumber, qt.QModelIndex())
-<<<<<<< HEAD
-            self.openPersistentEditor(index)
-            index = model.index(row, _PeakSelectionTableModel.ColumnControl, qt.QModelIndex())
-=======
             self.openPersistentEditor(index)
             index = model.index(row, _PeakSelectionTableModel.ColumnControl, qt.QModelIndex())
             self.openPersistentEditor(index)
             index = model.index(row, _PeakSelectionTableModel.ColumnEnabled, qt.QModelIndex())
->>>>>>> 0f31b387
             self.openPersistentEditor(index)
 
     def __openPersistantViewOnModelReset(self):
@@ -229,17 +215,10 @@
 
     requestChangeEnable = qt.Signal(object, bool)
 
-<<<<<<< HEAD
-    ColumnName = 0
-    ColumnPeaksCount = 1
-    ColumnRingNumber = 2
-    ColumnEnabled = 3
-=======
     ColumnEnabled = 0
     ColumnName = 1
     ColumnPeaksCount = 2
     ColumnRingNumber = 3
->>>>>>> 0f31b387
     ColumnControl = 4
 
     def __init__(self, parent, peakSelectionModel):
@@ -286,27 +265,12 @@
         elif section == self.ColumnRingNumber:
             return "Ring number"
         elif section == self.ColumnEnabled:
-<<<<<<< HEAD
-            return "Enabled"
-=======
             return ""
->>>>>>> 0f31b387
         elif section == self.ColumnControl:
             return ""
         return None
 
     def flags(self, index):
-<<<<<<< HEAD
-        column = index.column()
-        if column == self.ColumnRingNumber:
-            return (qt.Qt.ItemIsEnabled |
-                    qt.Qt.ItemIsSelectable)
-        elif column == self.ColumnEnabled:
-            return (qt.Qt.ItemIsEnabled |
-                    qt.Qt.ItemIsSelectable |
-                    qt.Qt.ItemIsUserCheckable)
-=======
->>>>>>> 0f31b387
         return (qt.Qt.ItemIsEnabled |
                 qt.Qt.ItemIsSelectable)
 
@@ -325,26 +289,7 @@
             return False
         peakModel = self.__peakSelectionModel[index.row()]
         column = index.column()
-<<<<<<< HEAD
-        if role == qt.Qt.CheckStateRole:
-            if column == self.ColumnEnabled:
-                if peakModel.isEnabled():
-                    return qt.Qt.Checked
-                else:
-                    return qt.Qt.Unchecked
-        elif role == qt.Qt.DecorationRole:
-            if column == 0:
-                color = peakModel.color()
-                pixmap = qt.QPixmap(16, 16)
-                pixmap.fill(color)
-                icon = qt.QIcon(pixmap)
-                return icon
-            else:
-                return None
-        elif role == qt.Qt.DisplayRole or role == qt.Qt.EditRole:
-=======
         if role == qt.Qt.DisplayRole or role == qt.Qt.EditRole:
->>>>>>> 0f31b387
             if column == self.ColumnName:
                 return peakModel.name()
             elif column == self.ColumnPeaksCount:
@@ -595,11 +540,6 @@
         numpyColor = numpy.array([color.redF(), color.greenF(), color.blueF(), 0.5])
         points = peakModel.coords()
         name = peakModel.name()
-<<<<<<< HEAD
-        if not peakModel.isEnabled():
-            numpyColor = numpy.array([0.5, 0.5, 0.5, 0.5])
-=======
->>>>>>> 0f31b387
 
         if self.__selectedPeak is None:
             # Nothing selected
@@ -635,10 +575,6 @@
             mask = numpy.empty(shape=(0, 0))
 
         if self.__mask is None:
-<<<<<<< HEAD
-            print(mask.shape)
-=======
->>>>>>> 0f31b387
             self.addImage(mask,
                           legend="processing-mask",
                           selectable=False,
@@ -862,10 +798,7 @@
         self.__ringSelectionModel = ringSelectionModel
 
         self.__peakSelectionModel.changed.connect(self.__peaksHaveChanged)
-<<<<<<< HEAD
-=======
         self.__peakSelectionModel.structureChanged.connect(self.__peaksStructureHaveChanged)
->>>>>>> 0f31b387
         self.__spinnerRing.valueChanged.connect(self.__spinerRingChanged)
         self.__newRingOption.toggled.connect(self.__newRingToggeled)
         if self.__ringSelectionModel is not None:
@@ -893,10 +826,7 @@
 
     def clear(self):
         self.__peakSelectionModel.changed.disconnect(self.__peaksHaveChanged)
-<<<<<<< HEAD
-=======
         self.__peakSelectionModel.structureChanged.disconnect(self.__peaksStructureHaveChanged)
->>>>>>> 0f31b387
         self.__spinnerRing.valueChanged.disconnect(self.__spinerRingChanged)
         self.__newRingOption.toggled.disconnect(self.__newRingToggeled)
         if self.__ringSelectionModel is not None:
@@ -906,12 +836,9 @@
     def __initState(self):
         self.__newRingToggeled()
 
-<<<<<<< HEAD
-=======
     def __peaksStructureHaveChanged(self):
         self.__plot.setSelectedPeak(None)
 
->>>>>>> 0f31b387
     def __peaksHaveChanged(self):
         if self.__newRingOption.isChecked():
             self.__updateNewRing()
@@ -1068,60 +995,34 @@
         self.__plot.sigPeakPicked.connect(self.__onPickPicked)
         self.__plot.sigShapeErased.connect(self.__onShapeErased)
         self.__plot.sigShapeBrushed.connect(self.__onShapeBrushed)
-<<<<<<< HEAD
-
-        action = qt.QAction(self)
-        action.setText("Auto-extract rings")
-        action.setToolTip("Remove all the rings and extract it again")
-        action.setIcon(icons.getQIcon("pyfai:gui/icons/extract-ring"))
-=======
         self.__plot.sigInteractiveModeChanged.connect(self.__onPlotModeChanged)
 
         action = qt.QAction(self)
         action.setText("Extract rings until")
         action.setToolTip("Remove all the rings and extract it again")
         action.setIcon(icons.getQIcon("pyfai:gui/icons/extract-rings-to"))
->>>>>>> 0f31b387
         action.triggered.connect(self.__autoExtractRings)
         selectAction = self._extract.addDefaultAction(action)
         selectAction.triggered.connect(self.__updateOptionToExtractAgain)
 
         action = qt.QAction(self)
-<<<<<<< HEAD
-        action.setText("Auto-extract already picked rings")
-        action.setToolTip("Duplicated rings will be removed")
-        action.setIcon(icons.getQIcon("pyfai:gui/icons/extract-ring"))
-=======
         action.setText("Extract already picked rings")
         action.setToolTip("Duplicated rings will be removed")
         action.setIcon(icons.getQIcon("pyfai:gui/icons/extract-current-rings"))
->>>>>>> 0f31b387
         action.triggered.connect(self.__autoExtractExistingRings)
         self._extract.addDefaultAction(action)
 
         action = qt.QAction(self)
-<<<<<<< HEAD
-        action.setText("Auto-extract all reachable rings")
-        action.setToolTip("Remove all the rings and extract everything possible")
-        action.setIcon(icons.getQIcon("pyfai:gui/icons/extract-ring"))
-=======
         action.setText("Extract all reachable rings")
         action.setToolTip("Remove all the rings and extract everything possible")
         action.setIcon(icons.getQIcon("pyfai:gui/icons/extract-reachable-rings"))
->>>>>>> 0f31b387
         action.triggered.connect(self.__autoExtractReachableRings)
         self._extract.addDefaultAction(action)
 
         action = qt.QAction(self)
-<<<<<<< HEAD
-        action.setText("Auto-extract more rings")
-        action.setToolTip("Extract new rings after the last picked one")
-        action.setIcon(icons.getQIcon("pyfai:gui/icons/extract-ring"))
-=======
         action.setText("Extract more rings")
         action.setToolTip("Extract new rings after the last picked one")
         action.setIcon(icons.getQIcon("pyfai:gui/icons/extract-more-rings"))
->>>>>>> 0f31b387
         action.triggered.connect(self.__autoExtractMoreRings)
         selectAction = self._extract.addDefaultAction(action)
         selectAction.triggered.connect(self.__updateOptionToExtractMoreRings)
@@ -1174,8 +1075,6 @@
         action.setShortcut(qt.QKeySequence(qt.Qt.Key_Equal))
         self.addAction(action)
 
-<<<<<<< HEAD
-=======
     def __onPlotModeChanged(self, owner):
         if owner is None:
             return
@@ -1188,7 +1087,6 @@
                     not self.__peakSelectionMode.isChecked()):
                 self.__arcSelectionMode.trigger()
 
->>>>>>> 0f31b387
     def __createSavePeakDialog(self):
         dialog = CalibrationContext.instance().createFileDialog(self)
         dialog.setAcceptMode(qt.QFileDialog.AcceptSave)
@@ -1292,19 +1190,13 @@
             return qt.QIcon()
 
         action = self.__undoStack.createUndoAction(self, "Undo")
-<<<<<<< HEAD
-=======
         action.setShortcut(qt.QKeySequence.Undo)
->>>>>>> 0f31b387
         icon = createIcon(["edit-undo", qt.QStyle.SP_ArrowBack])
         action.setIcon(icon)
         toolBar.addAction(action)
 
         action = self.__undoStack.createRedoAction(self, "Redo")
-<<<<<<< HEAD
-=======
         action.setShortcut(qt.QKeySequence.Redo)
->>>>>>> 0f31b387
         icon = createIcon(["edit-redo", qt.QStyle.SP_ArrowForward])
         action.setIcon(icon)
         toolBar.addAction(action)
@@ -1650,7 +1542,6 @@
 
     def _createRingExtractor(self, ring=None, existingRings=False, reachableRings=False, moreRings=None):
         """Create a ring extractor according to some params.
-<<<<<<< HEAD
 
         :param Union[int,None] ring: If set the extraction is only executed on
             a single ring
@@ -1782,47 +1673,32 @@
 
         :param RingExtractorThread thread: A ring ring extractor processing
         """
+        errorMessage = None
         if thread.isAborted():
-            self.__plot.setProcessingLocation(None)
-            self.__plot.unsetProcessing()
-            qt.QApplication.restoreOverrideCursor()
-            self._extract.setWaiting(False)
-            qt.QMessageBox.critical(self, "Error", thread.errorString())
-            self.__extractionThread = None
-            return
-        try:
-            self.__extractionFinished(thread)
-        finally:
-            self.__plot.setProcessingLocation(None)
-            self.__plot.unsetProcessing()
-            qt.QApplication.restoreOverrideCursor()
-            self._extract.setWaiting(False)
-            self.__extractionThread = None
+            errorMessage = thread.errorString()
+        else:
+            try:
+                self.__extractionFinished(thread)
+            except Exception as e:
+                _logger.debug("Backtrace", exc_info=True)
+                errorMessage = str(e)
+
+        self.__plot.setProcessingLocation(None)
+        self.__plot.unsetProcessing()
+        qt.QApplication.restoreOverrideCursor()
+        self._extract.setWaiting(False)
+        if errorMessage is not None:
+            qt.QMessageBox.critical(self, "Error", errorMessage)
+        self.__extractionThread = None
 
     def __extractionFinished(self, thread):
         """
         Compute the result of the processing
-=======
-
-        :param Union[int,None] ring: If set the extraction is only executed on
-            a single ring
-        :param bool existingRings: If true, the extractor is configured to only
-            extract existing rings
-        :param Union[int,None] moreRings: If defined, extract more rings that
-            was not yet extracted
-        :param bool reachableRings: If true, reach all reachable rings
-        """
-        extractor = RingExtractorThread(self)
-        experimentSettings = self.model().experimentSettingsModel()
-        extractor.setExperimentSettings(experimentSettings, copy=False)
-        extractor.sigProcessLocationChanged.connect(self.__autoExtractLocationChanged)
->>>>>>> 0f31b387
 
         :param RingExtractorThread thread: A ring ring extractor processing
         """
         newPeaks = thread.resultPeaks()
 
-<<<<<<< HEAD
         # update the gui
         oldState = self.__copyPeaks(self.__undoStack)
         peakSelectionModel = self.model().peakSelectionModel()
@@ -1863,43 +1739,6 @@
             empty = numpy.empty(shape=(0, 2))
             coords = newPeaks.get(ringObject.ringNumber(), empty)
             ringObject.setCoords(coords)
-=======
-        if reachableRings:
-            maxRings = None
-            ringNumbers = None
-        elif moreRings is not None:
-            maxRings = None
-            peaksModel = self.model().peakSelectionModel()
-            ringNumbers = [p.ringNumber() for p in peaksModel]
-            maxRing = max(ringNumbers)
-            ringNumbers = list(range(maxRing + 1, maxRing + 1 + moreRings))
-        elif existingRings:
-            maxRings = None
-            peaksModel = self.model().peakSelectionModel()
-            ringNumbers = [p.ringNumber() for p in peaksModel]
-            ringNumbers = set(ringNumbers)
-            ringNumbers = list(ringNumbers)
-            ringNumbers = sorted(ringNumbers)
-        elif ring is None:
-            maxRings = self._maxRingToExtract.value()
-            ringNumbers = None
-        else:
-            maxRings = self._maxRingToExtract.value()
-            ringNumbers = [ring.ringNumber()]
-
-        pointPerDegree = self._numberOfPeakPerDegree.value()
-        extractor.setMaxRings(maxRings)
-        extractor.setRingNumbers(ringNumbers)
-        extractor.setPointPerDegree(pointPerDegree)
-
-        geometrySourceIndex = self._geometrySource.currentIndex()
-        if geometrySourceIndex == FROM_PEAKS:
-            peaksModel = self.model().peakSelectionModel()
-            extractor.setPeaksModel(peaksModel)
-        elif geometrySourceIndex == FROM_FIT:
-            geometryModel = self.model().fittedGeometry()
-            extractor.setGeometryModel(geometryModel)
->>>>>>> 0f31b387
         else:
             assert(False)
         newState = self.__copyPeaks(self.__undoStack)
@@ -1910,168 +1749,10 @@
         self.__undoStack.push(command)
         command.setRedoInhibited(False)
 
-<<<<<<< HEAD
     def __cleanUpRings(self):
         """Clean up the picked rings"""
         oldState = self.__copyPeaks(self.__undoStack)
         peakSelectionModel = self.model().peakSelectionModel()
-=======
-        return extractor
-
-    EXTRACT_ALL = "extract-all"
-    EXTRACT_SINGLE = "extract-single"
-    EXTRACT_EXISTING = "extract-existing"
-    EXTRACT_MORE = "extract-more"
-
-    def __autoExtractRings(self):
-        thread = self._createRingExtractor(ring=None)
-        thread.setUserData("ROLE", self.EXTRACT_ALL)
-        thread.setUserData("TEXT", "extract rings")
-        self.__startExtractThread(thread)
-
-    def __autoExtractReachableRings(self):
-        thread = self._createRingExtractor(reachableRings=True)
-        thread.setUserData("ROLE", self.EXTRACT_ALL)
-        thread.setUserData("TEXT", "extract reachable rings")
-        self.__startExtractThread(thread)
-
-    def __autoExtractExistingRings(self):
-        thread = self._createRingExtractor(existingRings=True)
-        thread.setUserData("ROLE", self.EXTRACT_EXISTING)
-        thread.setUserData("TEXT", "extract existing rings")
-        self.__startExtractThread(thread)
-
-    def autoExtractSingleRing(self, ring):
-        thread = self._createRingExtractor(ring=ring)
-        thread.setUserData("ROLE", self.EXTRACT_SINGLE)
-        thread.setUserData("TEXT", "extract ring %d" % ring.ringNumber())
-        thread.setUserData("RING", ring)
-        self.__startExtractThread(thread)
-
-    def __autoExtractMoreRings(self):
-        value = self._moreRingToExtract.value()
-        thread = self._createRingExtractor(moreRings=value)
-        thread.setUserData("ROLE", self.EXTRACT_MORE)
-        thread.setUserData("TEXT", "extract %s more rings" % value)
-        self.__startExtractThread(thread)
-
-    def __startExtractThread(self, thread):
-        if self.__extractionThread is not None:
-            _logger.error("A task to extract rings is already processing")
-            return
-        thread.started.connect(self.__extractionStarted)
-        thread.finished.connect(functools.partial(self.__extractionFinishedSafe, thread))
-        thread.finished.connect(thread.deleteLater)
-        thread.start()
-        self.__extractionThread = thread
-
-    def __autoExtractLocationChanged(self, mask):
-        self.__plot.setProcessingLocation(mask)
-
-    def __updateOptionToExtractAgain(self):
-        self._moreRingToExtractTitle.setVisible(False)
-        self._moreRingToExtract.setVisible(False)
-        self._maxRingToExtractTitle.setVisible(True)
-        self._maxRingToExtract.setVisible(True)
-
-    def __updateOptionToExtractMoreRings(self):
-        self._moreRingToExtractTitle.setVisible(True)
-        self._moreRingToExtract.setVisible(True)
-        self._maxRingToExtractTitle.setVisible(False)
-        self._maxRingToExtract.setVisible(False)
-
-    def __extractionStarted(self):
-        self.__plot.setProcessing()
-        qt.QApplication.setOverrideCursor(qt.Qt.WaitCursor)
-        self._extract.setWaiting(True)
-
-    def __extractionFinishedSafe(self, thread):
-        """
-        Compute the result of the processing
-
-        :param RingExtractorThread thread: A ring ring extractor processing
-        """
-        errorMessage = None
-        if thread.isAborted():
-            errorMessage = thread.errorString()
-        else:
-            try:
-                self.__extractionFinished(thread)
-            except Exception as e:
-                _logger.debug("Backtrace", exc_info=True)
-                errorMessage = str(e)
-
-        self.__plot.setProcessingLocation(None)
-        self.__plot.unsetProcessing()
-        qt.QApplication.restoreOverrideCursor()
-        self._extract.setWaiting(False)
-        if errorMessage is not None:
-            qt.QMessageBox.critical(self, "Error", errorMessage)
-        self.__extractionThread = None
-
-    def __extractionFinished(self, thread):
-        """
-        Compute the result of the processing
-
-        :param RingExtractorThread thread: A ring ring extractor processing
-        """
-        newPeaks = thread.resultPeaks()
-
-        # update the gui
-        oldState = self.__copyPeaks(self.__undoStack)
-        peakSelectionModel = self.model().peakSelectionModel()
-        role = thread.userData("ROLE")
-        if role == self.EXTRACT_ALL:
-            # Remove everything and recreate everything
-            disabledRings = set([p.ringNumber() for p in peakSelectionModel if not p.isEnabled()])
-            peakSelectionModel.clear()
-            for ringNumber in sorted(newPeaks.keys()):
-                coords = newPeaks[ringNumber]
-                peakModel = model_transform.createRing(coords, peakSelectionModel, ringNumber=ringNumber)
-                if ringNumber in disabledRings:
-                    peakModel.setEnabled(False)
-                peakSelectionModel.append(peakModel)
-        elif role == self.EXTRACT_EXISTING:
-            # Remove everything and recreate everything with the same name/color...
-            ringNumbers = sorted(newPeaks.keys())
-            disabledRings = set([p.ringNumber() for p in peakSelectionModel if not p.isEnabled()])
-            peaks = [peakSelectionModel.peakFromRingNumber(n) for n in ringNumbers]
-            peakSelectionModel.clear()
-            for prevousRing in peaks:
-                coords = newPeaks[prevousRing.ringNumber()]
-                ringNumber = prevousRing.ringNumber()
-                peakModel = model_transform.createRing(coords, peakSelectionModel, ringNumber=ringNumber)
-                peakModel.setName(prevousRing.name())
-                if prevousRing.ringNumber() in disabledRings:
-                    peakModel.setEnabled(False)
-                peakSelectionModel.append(peakModel)
-        elif role == self.EXTRACT_MORE:
-            # Append the extracted rings to the current ones
-            for ringNumber in sorted(newPeaks.keys()):
-                coords = newPeaks[ringNumber]
-                peakModel = model_transform.createRing(coords, peakSelectionModel, ringNumber=ringNumber)
-                peakSelectionModel.append(peakModel)
-        elif role == self.EXTRACT_SINGLE:
-            # Update coord of a single ring
-            ringObject = thread.userData("RING")
-            empty = numpy.empty(shape=(0, 2))
-            coords = newPeaks.get(ringObject.ringNumber(), empty)
-            ringObject.setCoords(coords)
-        else:
-            assert(False)
-        newState = self.__copyPeaks(self.__undoStack)
-        command = _PeakSelectionUndoCommand(None, peakSelectionModel, oldState, newState)
-        text = thread.userData("TEXT")
-        command.setText(text)
-        command.setRedoInhibited(True)
-        self.__undoStack.push(command)
-        command.setRedoInhibited(False)
-
-    def __cleanUpRings(self):
-        """Clean up the picked rings"""
-        oldState = self.__copyPeaks(self.__undoStack)
-        peakSelectionModel = self.model().peakSelectionModel()
->>>>>>> 0f31b387
 
         peaks = {}
         for p in peakSelectionModel:
