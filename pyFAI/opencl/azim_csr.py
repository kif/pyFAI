# -*- coding: utf-8 -*-
#
#    Project: Azimuthal integration
#             https://github.com/silx-kit/pyFAI
#
#    Copyright (C) 2014-2021 European Synchrotron Radiation Facility, Grenoble, France
#
#    Principal author:       Jérôme Kieffer (Jerome.Kieffer@ESRF.eu)
#                            Giannis Ashiotis
#
#  Permission is hereby granted, free of charge, to any person obtaining a copy
#  of this software and associated documentation files (the "Software"), to deal
#  in the Software without restriction, including without limitation the rights
#  to use, copy, modify, merge, publish, distribute, sublicense, and/or sell
#  copies of the Software, and to permit persons to whom the Software is
#  furnished to do so, subject to the following conditions:
#  .
#  The above copyright notice and this permission notice shall be included in
#  all copies or substantial portions of the Software.
#  .
#  THE SOFTWARE IS PROVIDED "AS IS", WITHOUT WARRANTY OF ANY KIND, EXPRESS OR
#  IMPLIED, INCLUDING BUT NOT LIMITED TO THE WARRANTIES OF MERCHANTABILITY,
#  FITNESS FOR A PARTICULAR PURPOSE AND NONINFRINGEMENT. IN NO EVENT SHALL THE
#  AUTHORS OR COPYRIGHT HOLDERS BE LIABLE FOR ANY CLAIM, DAMAGES OR OTHER
#  LIABILITY, WHETHER IN AN ACTION OF CONTRACT, TORT OR OTHERWISE, ARISING FROM,
#  OUT OF OR IN CONNECTION WITH THE SOFTWARE OR THE USE OR OTHER DEALINGS IN
#  THE SOFTWARE.

__authors__ = ["Jérôme Kieffer", "Giannis Ashiotis"]
__license__ = "MIT"
<<<<<<< HEAD
__date__ = "25/06/2021"
__copyright__ = "2014-2021, ESRF, Grenoble"
=======
__date__ = "31/05/2021"
__copyright__ = "2014-2020, ESRF, Grenoble"
>>>>>>> 1c696625
__contact__ = "jerome.kieffer@esrf.fr"

import logging
from collections import OrderedDict
import numpy
from . import pyopencl
from ..utils import calc_checksum
if pyopencl:
    mf = pyopencl.mem_flags
else:
    raise ImportError("pyopencl is not installed")
from ..containers import Integrate1dtpl
from . import processing
from . import get_x87_volatile_option
from . import kernel_workgroup_size
EventDescription = processing.EventDescription
OpenclProcessing = processing.OpenclProcessing
BufferDescription = processing.BufferDescription

logger = logging.getLogger(__name__)


class OCL_CSR_Integrator(OpenclProcessing):
    """Class in charge of doing a sparse-matrix multiplication in OpenCL
    using the CSR representation of the matrix.

    It also performs the preprocessing using the preproc kernel
    """
    BLOCK_SIZE = 32
    # Intel CPU driver calims preferred workgroup is 128 !
    buffers = [BufferDescription("output", 1, numpy.float32, mf.READ_WRITE),
               BufferDescription("output4", 4, numpy.float32, mf.READ_WRITE),
               BufferDescription("image_raw", 1, numpy.float32, mf.READ_ONLY),
               BufferDescription("image", 1, numpy.float32, mf.READ_WRITE),
               BufferDescription("variance", 1, numpy.float32, mf.READ_WRITE),
               BufferDescription("dark", 1, numpy.float32, mf.READ_WRITE),
               BufferDescription("dark_variance", 1, numpy.float32, mf.READ_ONLY),
               BufferDescription("flat", 1, numpy.float32, mf.READ_ONLY),
               BufferDescription("polarization", 1, numpy.float32, mf.READ_ONLY),
               BufferDescription("solidangle", 1, numpy.float32, mf.READ_ONLY),
               BufferDescription("absorption", 1, numpy.float32, mf.READ_ONLY),
               BufferDescription("mask", 1, numpy.int8, mf.READ_ONLY),
               ]
    kernel_files = ["silx:opencl/doubleword.cl",
                    "pyfai:openCL/preprocess.cl",
                    "pyfai:openCL/memset.cl",
                    "pyfai:openCL/ocl_azim_CSR.cl"
                    ]
    mapping = {numpy.int8: "s8_to_float",
               numpy.uint8: "u8_to_float",
               numpy.int16: "s16_to_float",
               numpy.uint16: "u16_to_float",
               numpy.uint32: "u32_to_float",
               numpy.int32: "s32_to_float"
               }

    def __init__(self, lut, image_size, checksum=None,
                 empty=None, unit=None, bin_centers=None,
                 ctx=None, devicetype="all", platformid=None, deviceid=None,
                 block_size=None, profile=False, extra_buffers=None):
        """
        :param lut: 3-tuple of arrays
            data: coefficient of the matrix in a 1D vector of float32 - size of nnz
            indices: Column index position for the data (same size as data)
            indptr: row pointer indicates the start of a given row. len nbin+1
        :param image_size: Expected image size: image.size
        :param checksum: pre-calculated checksum of the LUT to prevent re-calculating it :)
        :param empty: value to be assigned to bins without contribution from any pixel
        :param unit: Storage for the unit related to the LUT
        :param bin_centers: the radial position of the bin_center, place_holder
        :param ctx: actual working context, left to None for automatic
                    initialization from device type or platformid/deviceid
        :param devicetype: type of device, can be "CPU", "GPU", "ACC" or "ALL"
        :param platformid: integer with the platform_identifier, as given by clinfo
        :param deviceid: Integer with the device identifier, as given by clinfo
        :param block_size: preferred workgroup size, may vary depending on the outpcome of the compilation
        :param profile: switch on profiling to be able to profile at the kernel level,
                        store profiling elements (makes code slightly slower)
        :param extra_buffers: List of additional buffer description  needed by derived classes 
        """
        OpenclProcessing.__init__(self, ctx=ctx, devicetype=devicetype,
                                  platformid=platformid, deviceid=deviceid,
                                  block_size=block_size, profile=profile)

        self._data, self._indices, self._indptr = lut
        self.bins = self._indptr.size - 1
        self.nbytes = self._data.nbytes + self._indices.nbytes + self._indptr.nbytes
        if self._data.shape[0] != self._indices.shape[0]:
            raise RuntimeError("data.shape[0] != indices.shape[0]")
        self.data_size = self._data.shape[0]
        self.size = image_size
        self.empty = empty or 0
        self.unit = unit
        self.bin_centers = bin_centers
        # a few place-folders
        self.pos0_range = self.pos1_range = self.check_mask = None

        if not checksum:
            checksum = calc_checksum(self._data)
        self.on_device = {"data": checksum,
                          "dark": None,
                          "flat": None,
                          "polarization": None,
                          "solidangle": None,
                          "absorption": None,
                          "dark_variance": None}
        platform = self.ctx.devices[0].platform.name.lower()
        if block_size is None:
            if "nvidia" in  platform:
                block_size = 32
            elif "amd" in  platform:
                block_size = 64
            elif "intel" in  platform:
                block_size = 128
            else:
                block_size = self.BLOCK_SIZE
            self.force_workgroup_size = False
        else:
            block_size = int(block_size)
            self.force_workgroup_size = True

        self.BLOCK_SIZE = min(block_size, self.device.max_work_group_size)
        self.workgroup_size = {}

        self.buffers = [BufferDescription(i.name, i.size * self.size, i.dtype, i.flags)
                        for i in self.__class__.buffers]

        if extra_buffers is not None:
            self.buffers += extra_buffers

        self.buffers += [BufferDescription("data", self.data_size, numpy.float32, mf.READ_ONLY),
                         BufferDescription("indices", self.data_size, numpy.int32, mf.READ_ONLY),
                         BufferDescription("indptr", (self.bins + 1), numpy.int32, mf.READ_ONLY),
                         BufferDescription("sum_data", self.bins, numpy.float32, mf.WRITE_ONLY),
                         BufferDescription("sum_count", self.bins, numpy.float32, mf.WRITE_ONLY),
                         BufferDescription("averint", self.bins, numpy.float32, mf.READ_WRITE),
                         BufferDescription("stderr", self.bins, numpy.float32, mf.READ_WRITE),
                         BufferDescription("stderrmean", self.bins, numpy.float32, mf.READ_WRITE),
                         BufferDescription("merged", self.bins, numpy.float32, mf.WRITE_ONLY),
                         BufferDescription("merged8", (self.bins, 8), numpy.float32, mf.WRITE_ONLY),
                         ]
        try:
            self.set_profiling(profile)
            self.allocate_buffers()
            self.compile_kernels()
            self.set_kernel_arguments()
        except (pyopencl.MemoryError, pyopencl.LogicError) as error:
            raise MemoryError(error)
        if numpy.allclose(self._data, numpy.ones(self._data.shape)):
            self.cl_mem["data"] = None
            self.cl_kernel_args["csr_sigma_clip4"]["data"] = None
            self.cl_kernel_args["csr_integrate"]["data"] = None
            self.cl_kernel_args["csr_integrate4"]["data"] = None
        else:
            self.send_buffer(self._data, "data")
        self.send_buffer(self._indices, "indices")
        self.send_buffer(self._indptr, "indptr")
        if "amd" in  platform:
            self.workgroup_size["csr_integrate4_single"] = (1, 1)  # Very bad performances on AMD GPU for diverging threads!

    def __copy__(self):
        """Shallow copy of the object

        :return: copy of the object
        """
        return self.__class__((self._data, self._indices, self._indptr),
                              self.size,
                              checksum=self.on_device.get("data"),
                              empty=self.empty,
                              ctx=self.ctx,
                              block_size=self.block_size,
                              profile=self.profile)

    def __deepcopy__(self, memo=None):
        """deep copy of the object

        :return: deepcopy of the object
        """
        if memo is None:
            memo = {}
        new_csr = self._data.copy(), self._indices.copy(), self._indptr.copy()
        memo[id(self._data)] = new_csr[0]
        memo[id(self._indices)] = new_csr[1]
        memo[id(self._indptr)] = new_csr[2]
        new_obj = self.__class__(new_csr, self.size,
                                 checksum=self.on_device.get("data"),
                                 empty=self.empty,
                                 ctx=self.ctx,
                                 block_size=self.block_size,
                                 profile=self.profile)
        memo[id(self)] = new_obj
        return new_obj

    def compile_kernels(self, kernel_file=None):
        """
        Call the OpenCL compiler
        :param kernel_file: path to the kernel (by default use the one in the resources directory)
        """
        # concatenate all needed source files into a single openCL module
        kernel_file = kernel_file or self.kernel_files[-1]
        kernels = self.kernel_files[:-1] + [kernel_file]

        compile_options = "-D NBINS=%i  -D NIMAGE=%i -D WORKGROUP_SIZE=%i" % \
                          (self.bins, self.size, self.BLOCK_SIZE)
        try:
            default_compiler_options = self.get_compiler_options(x87_volatile=True)
        except AttributeError:  # Silx version too old
            logger.warning("Please upgrade to silx v0.10+")
            default_compiler_options = get_x87_volatile_option(self.ctx)

        if default_compiler_options:
            compile_options += " " + default_compiler_options
        OpenclProcessing.compile_kernels(self, kernels, compile_options)
        for kernel_name in self.kernels.__dict__:
            if kernel_name.startswith("_"):
                continue
            if self.force_workgroup_size:
                self.workgroup_size[kernel_name] = (self.BLOCK_SIZE, self.BLOCK_SIZE)
            else:
                wg_max = min(self.BLOCK_SIZE, self.kernels.max_workgroup_size(kernel_name))
                wg_min = min(self.BLOCK_SIZE, self.kernels.min_workgroup_size(kernel_name))
                self.workgroup_size[kernel_name] = (wg_min, wg_max)

    def set_kernel_arguments(self):
        """Tie arguments of OpenCL kernel-functions to the actual kernels

        """
        self.cl_kernel_args["corrections"] = OrderedDict((("image", self.cl_mem["image"]),
                                                          ("do_dark", numpy.int8(0)),
                                                          ("dark", self.cl_mem["dark"]),
                                                          ("do_flat", numpy.int8(0)),
                                                          ("flat", self.cl_mem["flat"]),
                                                          ("do_solidangle", numpy.int8(0)),
                                                          ("solidangle", self.cl_mem["solidangle"]),
                                                          ("do_polarization", numpy.int8(0)),
                                                          ("polarization", self.cl_mem["polarization"]),
                                                          ("do_absorption", numpy.int8(0)),
                                                          ("absorption", self.cl_mem["absorption"]),
                                                          ("do_mask", numpy.int8(0)),
                                                          ("mask", self.cl_mem["mask"]),
                                                          ("do_dummy", numpy.int8(0)),
                                                          ("dummy", numpy.float32(0)),
                                                          ("delta_dummy", numpy.float32(0)),
                                                          ("normalization_factor", numpy.float32(1.0)),
                                                          ("output", self.cl_mem["output"])))

        self.cl_kernel_args["csr_integrate"] = OrderedDict((("output", self.cl_mem["output"]),
                                                            ("data", self.cl_mem["data"]),
                                                            ("indices", self.cl_mem["indices"]),
                                                            ("indptr", self.cl_mem["indptr"]),
                                                            ("do_dummy", numpy.int8(0)),
                                                            ("dummy", numpy.float32(0)),
                                                            ("coef_power", numpy.int32(1)),
                                                            ("sum_data", self.cl_mem["sum_data"]),
                                                            ("sum_count", self.cl_mem["sum_count"]),
                                                            ("merged", self.cl_mem["merged"])))
        self.cl_kernel_args["corrections4"] = OrderedDict((("image", self.cl_mem["image"]),
                                                           ("poissonian", numpy.int8(0)),
                                                           ("variance", self.cl_mem["variance"]),
                                                           ("do_dark", numpy.int8(0)),
                                                           ("dark", self.cl_mem["dark"]),
                                                           ("do_dark_variance", numpy.int8(0)),
                                                           ("dark_variance", self.cl_mem["dark_variance"]),
                                                           ("do_flat", numpy.int8(0)),
                                                           ("flat", self.cl_mem["flat"]),
                                                           ("do_solidangle", numpy.int8(0)),
                                                           ("solidangle", self.cl_mem["solidangle"]),
                                                           ("do_polarization", numpy.int8(0)),
                                                           ("polarization", self.cl_mem["polarization"]),
                                                           ("do_absorption", numpy.int8(0)),
                                                           ("absorption", self.cl_mem["absorption"]),
                                                           ("do_mask", numpy.int8(0)),
                                                           ("mask", self.cl_mem["mask"]),
                                                           ("do_dummy", numpy.int8(0)),
                                                           ("dummy", numpy.float32(0)),
                                                           ("delta_dummy", numpy.float32(0)),
                                                           ("normalization_factor", numpy.float32(1.0)),
                                                           ("output4", self.cl_mem["output4"])))

        self.cl_kernel_args["csr_integrate4"] = OrderedDict((("output4", self.cl_mem["output4"]),
                                                            ("data", self.cl_mem["data"]),
                                                            ("indices", self.cl_mem["indices"]),
                                                            ("indptr", self.cl_mem["indptr"]),
                                                            ("empty", numpy.float32(self.empty)),
                                                            ("azimuthal", numpy.int8(1)),
                                                            ("merged8", self.cl_mem["merged8"]),
                                                            ("averint", self.cl_mem["averint"]),
                                                            ("stderr", self.cl_mem["stderr"]),
                                                             ))

        self.cl_kernel_args["csr_sigma_clip4"] = OrderedDict((("output4", self.cl_mem["output4"]),
                                                              ("data", self.cl_mem["data"]),
                                                              ("indices", self.cl_mem["indices"]),
                                                              ("indptr", self.cl_mem["indptr"]),
                                                              ("cutoff", numpy.float32(5)),
                                                              ("cycle", numpy.int32(5)),
                                                              ("azimuthal", numpy.int8(1)),
                                                              ("empty", numpy.float32(self.empty)),
                                                              ("merged8", self.cl_mem["merged8"]),
                                                              ("averint", self.cl_mem["averint"]),
                                                              ("stderr", self.cl_mem["stderr"]),
                                                              ("stderrmean", self.cl_mem["stderrmean"]),
                                                             ))

        self.cl_kernel_args["csr_integrate_single"] = self.cl_kernel_args["csr_integrate"]
        self.cl_kernel_args["csr_integrate4_single"] = self.cl_kernel_args["csr_integrate4"]
        self.cl_kernel_args["memset_out"] = OrderedDict(((i, self.cl_mem[i]) for i in ("sum_data", "sum_count", "merged")))
        self.cl_kernel_args["memset_ng"] = OrderedDict(((i, self.cl_mem[i]) for i in ("averint", "stderr", "merged8")))
        self.cl_kernel_args["u8_to_float"] = OrderedDict(((i, self.cl_mem[i]) for i in ("image_raw", "image")))
        self.cl_kernel_args["s8_to_float"] = OrderedDict(((i, self.cl_mem[i]) for i in ("image_raw", "image")))
        self.cl_kernel_args["u16_to_float"] = OrderedDict(((i, self.cl_mem[i]) for i in ("image_raw", "image")))
        self.cl_kernel_args["s16_to_float"] = OrderedDict(((i, self.cl_mem[i]) for i in ("image_raw", "image")))
        self.cl_kernel_args["u32_to_float"] = OrderedDict(((i, self.cl_mem[i]) for i in ("image_raw", "image")))
        self.cl_kernel_args["s32_to_float"] = OrderedDict(((i, self.cl_mem[i]) for i in ("image_raw", "image")))

    def send_buffer(self, data, dest, checksum=None):
        """Send a numpy array to the device, including the cast on the device if possible

        :param data: numpy array with data
        :param dest: name of the buffer as registered in the class
        """

        dest_type = numpy.dtype([i.dtype for i in self.buffers if i.name == dest][0])
        events = []
        if isinstance(data, pyopencl.array.Array):
            if (data.dtype == dest_type):
                copy_image = pyopencl.enqueue_copy(self.queue, self.cl_mem[dest], data.data)
                events.append(EventDescription("copy D->D %s" % dest, copy_image))
            else:
                copy_image = pyopencl.enqueue_copy(self.queue, self.cl_mem["image_raw"], data.data)
                kernel_name = self.mapping[data.dtype.type]
                kernel = self.kernels.get_kernel(kernel_name)
                cast_to_float = kernel(self.queue, (self.size,), None, self.cl_mem["image_raw"], self.cl_mem[dest])
                events += [EventDescription("copy raw D->D " + dest, copy_image),
                           EventDescription("cast " + kernel_name, cast_to_float)]
        else:
            # Assume it is a numpy array
            if (data.dtype == dest_type) or (data.dtype.itemsize > dest_type.itemsize):
                copy_image = pyopencl.enqueue_copy(self.queue, self.cl_mem[dest], numpy.ascontiguousarray(data, dest_type))
                events.append(EventDescription("copy H->D %s" % dest, copy_image))
            else:
                copy_image = pyopencl.enqueue_copy(self.queue, self.cl_mem["image_raw"], numpy.ascontiguousarray(data))
                kernel_name = self.mapping[data.dtype.type]
                kernel = self.kernels.get_kernel(kernel_name)
                cast_to_float = kernel(self.queue, (self.size,), None, self.cl_mem["image_raw"], self.cl_mem[dest])
                events += [EventDescription("copy raw H->D " + dest, copy_image),
                           EventDescription("cast " + kernel_name, cast_to_float)]
        if self.profile:
            self.events += events
        if checksum is not None:
            self.on_device[dest] = checksum

    def integrate_legacy(self, data, dummy=None, delta_dummy=None,
                         dark=None, flat=None, solidangle=None, polarization=None, absorption=None,
                         dark_checksum=None, flat_checksum=None, solidangle_checksum=None,
                         polarization_checksum=None, absorption_checksum=None,
                         preprocess_only=False, safe=True,
                         normalization_factor=1.0, coef_power=1,
                         out_merged=None, out_sum_data=None, out_sum_count=None):
        """
        Before performing azimuthal integration, the preprocessing is:

        .. math::

            data = (data - dark) / (flat * solidangle * polarization)

        Integration is performed using the CSR representation of the look-up table

        :param dark: array of same shape as data for pre-processing
        :param flat: array of same shape as data for pre-processing
        :param solidangle: array of same shape as data for pre-processing
        :param polarization: array of same shape as data for pre-processing
        :param dark_checksum: CRC32 checksum of the given array
        :param flat_checksum: CRC32 checksum of the given array
        :param solidangle_checksum: CRC32 checksum of the given array
        :param polarization_checksum: CRC32 checksum of the given array
        :param safe: if True (default) compares arrays on GPU according to their checksum, unless, use the buffer location is used
        :param preprocess_only: return the dark subtracted; flat field & solidangle & polarization corrected image, else
        :param normalization_factor: divide raw signal by this value
        :param coef_power: set to 2 for variance propagation, leave to 1 for mean calculation
        :param out_merged: destination array or pyopencl array for averaged data
        :param out_sum_data: destination array or pyopencl array for sum of all data
        :param out_sum_count: destination array or pyopencl array for sum of the number of pixels
        :return: averaged data, weighted histogram, unweighted histogram
        """
        events = []
        with self.sem:
            self.send_buffer(data, "image")
            wg = max(self.workgroup_size["memset_out"])
            wdim_bins = (self.bins + wg - 1) & ~(wg - 1),
            memset = self.kernels.memset_out(self.queue, wdim_bins, (wg,), *list(self.cl_kernel_args["memset_out"].values()))
            events.append(EventDescription("memset_out", memset))
            kw_corr = self.cl_kernel_args["corrections"]
            kw_int = self.cl_kernel_args["csr_integrate"]

            if dummy is not None:
                do_dummy = numpy.int8(1)
                dummy = numpy.float32(dummy)
                if delta_dummy is None:
                    delta_dummy = numpy.float32(0.0)
                else:
                    delta_dummy = numpy.float32(abs(delta_dummy))
            else:
                do_dummy = numpy.int8(0)
                dummy = numpy.float32(self.empty)
                delta_dummy = numpy.float32(0.0)

            kw_corr["do_dummy"] = do_dummy
            kw_corr["dummy"] = dummy
            kw_corr["delta_dummy"] = delta_dummy
            kw_corr["normalization_factor"] = numpy.float32(normalization_factor)
            kw_int["do_dummy"] = do_dummy
            kw_int["dummy"] = dummy
            kw_int["coef_power"] = numpy.int32(coef_power)

            if dark is not None:
                do_dark = numpy.int8(1)
                # TODO: what is do_checksum=False and image not on device ...
                if not dark_checksum:
                    dark_checksum = calc_checksum(dark, safe)
                if dark_checksum != self.on_device["dark"]:
                    self.send_buffer(dark, "dark", dark_checksum)
            else:
                do_dark = numpy.int8(0)
            kw_corr["do_dark"] = do_dark

            if flat is not None:
                do_flat = numpy.int8(1)
                if not flat_checksum:
                    flat_checksum = calc_checksum(flat, safe)
                if self.on_device["flat"] != flat_checksum:
                    self.send_buffer(flat, "flat", flat_checksum)
            else:
                do_flat = numpy.int8(0)
            kw_corr["do_flat"] = do_flat

            if solidangle is not None:
                do_solidangle = numpy.int8(1)
                if not solidangle_checksum:
                    solidangle_checksum = calc_checksum(solidangle, safe)
                if solidangle_checksum != self.on_device["solidangle"]:
                    self.send_buffer(solidangle, "solidangle", solidangle_checksum)
            else:
                do_solidangle = numpy.int8(0)
            kw_corr["do_solidangle"] = do_solidangle

            if polarization is not None:
                do_polarization = numpy.int8(1)
                if not polarization_checksum:
                    polarization_checksum = calc_checksum(polarization, safe)
                if polarization_checksum != self.on_device["polarization"]:
                    self.send_buffer(polarization, "polarization", polarization_checksum)
            else:
                do_polarization = numpy.int8(0)
            kw_corr["do_polarization"] = do_polarization

            if absorption is not None:
                do_absorption = numpy.int8(1)
                if not absorption_checksum:
                    absorption_checksum = calc_checksum(absorption, safe)
                if absorption_checksum != self.on_device["absorption"]:
                    self.send_buffer(absorption, "absorption", absorption_checksum)
            else:
                do_absorption = numpy.int8(0)
            kw_corr["do_absorption"] = do_absorption

            wg = max(self.workgroup_size["corrections"])
            wdim_data = (self.size + wg - 1) & ~(wg - 1),
            ev = self.kernels.corrections(self.queue, wdim_data, (wg,), *list(kw_corr.values()))
            events.append(EventDescription("corrections", ev))

            if preprocess_only:
                image = numpy.empty(data.shape, dtype=numpy.float32)
                ev = pyopencl.enqueue_copy(self.queue, image, self.cl_mem["output"])
                events.append(EventDescription("copy D->H image", ev))
                if self.profile:
                    self.events += events
                # ev.wait()
                return image

            wg_min, wg_max = self.workgroup_size["csr_integrate"]
            if wg_max == 1:
                wg_min, wg_max = self.workgroup_size["csr_integrate_single"]
                wdim_bins = (self.bins + wg_max - 1) & ~(wg_max - 1),
                integrate = self.kernels.csr_integrate_single(self.queue, wdim_bins, (wg_max,), *kw_int.values())
                events.append(EventDescription("csr_integrate_single", integrate))
            else:
                wdim_bins = (self.bins * wg_min),
                integrate = self.kernels.csr_integrate(self.queue, wdim_bins, (wg_min,), *kw_int.values())
                events.append(EventDescription("csr_integrate", integrate))
            if out_merged is None:
                merged = numpy.empty(self.bins, dtype=numpy.float32)
            elif out_merged is False:
                merged = None
            else:
                merged = out_merged.data
            if out_sum_count is None:
                sum_count = numpy.empty(self.bins, dtype=numpy.float32)
            elif out_sum_count is False:
                sum_count = None
            else:
                sum_count = out_sum_count.data
            if out_sum_data is None:
                sum_data = numpy.empty(self.bins, dtype=numpy.float32)
            elif out_sum_data is False:
                sum_data = None
            else:
                sum_data = out_sum_data.data

            if merged is not None:
                ev = pyopencl.enqueue_copy(self.queue, merged, self.cl_mem["merged"])
                events.append(EventDescription("copy D->H merged", ev))
            if  sum_data is not None:
                ev = pyopencl.enqueue_copy(self.queue, sum_data, self.cl_mem["sum_data"])
                events.append(EventDescription("copy D->H sum_data", ev))
            if sum_count is not None:
                ev = pyopencl.enqueue_copy(self.queue, sum_count, self.cl_mem["sum_count"])
                events.append(EventDescription("copy D->H sum_count", ev))
            # ev.wait()
        if self.profile:
            self.events += events
        return merged, sum_data, sum_count

    integrate = integrate_legacy

    def integrate_ng(self, data, dark=None, dummy=None, delta_dummy=None,
                     poissonian=None, variance=None, dark_variance=None,
                     flat=None, solidangle=None, polarization=None, absorption=None,
                     dark_checksum=None, flat_checksum=None, solidangle_checksum=None,
                     polarization_checksum=None, absorption_checksum=None, dark_variance_checksum=None,
                     safe=True,
                     normalization_factor=1.0,
                     out_avgint=None, out_stderr=None, out_merged=None):
        """
        Before performing azimuthal integration with proper variance propagation, the preprocessing is:

        .. math::

            signal = (raw - dark)
            variance = variance + dark_variance
            normalization  = normalization_factor*(flat * solidangle * polarization * absortoption)
            count = number of pixel contributing

        Integration is performed using the CSR representation of the look-up table on all
        arrays: signal, variance, normalization and count

        :param dark: array of same shape as data for pre-processing
        :param dummy: value for invalid data
        :param delta_dummy: precesion for dummy assessement
        :param poissonian: set to use signal as variance (minimum 1), set to False to use azimuthal model
        :param variance: array of same shape as data for pre-processing
        :param dark_variance: array of same shape as data for pre-processing
        :param flat: array of same shape as data for pre-processing
        :param solidangle: array of same shape as data for pre-processing
        :param polarization: array of same shape as data for pre-processing
        :param dark_checksum: CRC32 checksum of the given array
        :param flat_checksum: CRC32 checksum of the given array
        :param solidangle_checksum: CRC32 checksum of the given array
        :param polarization_checksum: CRC32 checksum of the given array
        :param safe: if True (default) compares arrays on GPU according to their checksum, unless, use the buffer location is used
        :param preprocess_only: return the dark subtracted; flat field & solidangle & polarization corrected image, else
        :param normalization_factor: divide raw signal by this value
        :param out_avgint: destination array or pyopencl array for sum of all data
        :param out_stderr: destination array or pyopencl array for sum of the number of pixels
        :param out_merged: destination array or pyopencl array for averaged data (float8!)
        :return: out_avgint, out_stderr, out_merged
        """
        events = []
        with self.sem:
            self.send_buffer(data, "image")
            wg = max(self.workgroup_size["memset_ng"])
            wdim_bins = (self.bins + wg - 1) & ~(wg - 1),
            memset = self.kernels.memset_out(self.queue, wdim_bins, (wg,), *list(self.cl_kernel_args["memset_ng"].values()))
            events.append(EventDescription("memset_ng", memset))
            kw_corr = self.cl_kernel_args["corrections4"]
            kw_int = self.cl_kernel_args["csr_integrate4"]

            if dummy is not None:
                do_dummy = numpy.int8(1)
                dummy = numpy.float32(dummy)
                if delta_dummy is None:
                    delta_dummy = numpy.float32(0.0)
                else:
                    delta_dummy = numpy.float32(abs(delta_dummy))
            else:
                do_dummy = numpy.int8(0)
                dummy = numpy.float32(self.empty)
                delta_dummy = numpy.float32(0.0)

            kw_corr["do_dummy"] = do_dummy
            kw_corr["dummy"] = dummy
            kw_corr["delta_dummy"] = delta_dummy
            kw_corr["normalization_factor"] = numpy.float32(normalization_factor)

            kw_corr["poissonian"] = numpy.int8(1 if poissonian else 0)
            kw_int["azimuthal"] = numpy.int8(poissonian is False)
            if variance is not None:
                self.send_buffer(variance, "variance")
            if dark_variance is not None:
                if not dark_variance_checksum:
                    dark_variance_checksum = calc_checksum(dark_variance, safe)
                if dark_variance_checksum != self.on_device["dark_variance"]:
                    self.send_buffer(dark_variance, "dark_variance", dark_variance_checksum)
            else:
                do_dark = numpy.int8(0)
            kw_corr["do_dark"] = do_dark

            if dark is not None:
                do_dark = numpy.int8(1)
                # TODO: what is do_checksum=False and image not on device ...
                if not dark_checksum:
                    dark_checksum = calc_checksum(dark, safe)
                if dark_checksum != self.on_device["dark"]:
                    self.send_buffer(dark, "dark", dark_checksum)
            else:
                do_dark = numpy.int8(0)
            kw_corr["do_dark"] = do_dark

            if flat is not None:
                do_flat = numpy.int8(1)
                if not flat_checksum:
                    flat_checksum = calc_checksum(flat, safe)
                if self.on_device["flat"] != flat_checksum:
                    self.send_buffer(flat, "flat", flat_checksum)
            else:
                do_flat = numpy.int8(0)
            kw_corr["do_flat"] = do_flat

            if solidangle is not None:
                do_solidangle = numpy.int8(1)
                if not solidangle_checksum:
                    solidangle_checksum = calc_checksum(solidangle, safe)
                if solidangle_checksum != self.on_device["solidangle"]:
                    self.send_buffer(solidangle, "solidangle", solidangle_checksum)
            else:
                do_solidangle = numpy.int8(0)
            kw_corr["do_solidangle"] = do_solidangle

            if polarization is not None:
                do_polarization = numpy.int8(1)
                if not polarization_checksum:
                    polarization_checksum = calc_checksum(polarization, safe)
                if polarization_checksum != self.on_device["polarization"]:
                    self.send_buffer(polarization, "polarization", polarization_checksum)
            else:
                do_polarization = numpy.int8(0)
            kw_corr["do_polarization"] = do_polarization

            if absorption is not None:
                do_absorption = numpy.int8(1)
                if not absorption_checksum:
                    absorption_checksum = calc_checksum(absorption, safe)
                if absorption_checksum != self.on_device["absorption"]:
                    self.send_buffer(absorption, "absorption", absorption_checksum)
            else:
                do_absorption = numpy.int8(0)
            kw_corr["do_absorption"] = do_absorption

            wg = max(self.workgroup_size["corrections4"])
            wdim_data = (self.size + wg - 1) & ~(wg - 1),
            ev = self.kernels.corrections4(self.queue, wdim_data, (wg,), *list(kw_corr.values()))
            events.append(EventDescription("corrections4", ev))

            kw_int["empty"] = dummy
            wg_min, wg_max = self.workgroup_size["csr_integrate4"]
            if  wg_max == 1:
                wg = max(self.workgroup_size["csr_integrate4_single"])
                wdim_bins = (self.bins + wg - 1) & ~(wg - 1),
                integrate = self.kernels.csr_integrate4_single(self.queue, wdim_bins, (wg,), *kw_int.values())
                events.append(EventDescription("csr_integrate4_single", integrate))
            else:
                wdim_bins = (self.bins * wg_min),
                integrate = self.kernels.csr_integrate4(self.queue, wdim_bins, (wg_min,), *kw_int.values())
                events.append(EventDescription("csr_integrate4", integrate))

            if out_merged is None:
                merged = numpy.empty((self.bins, 8), dtype=numpy.float32)
            elif out_merged is False:
                merged = None
            else:
                merged = out_merged.data
            if out_avgint is None:
                avgint = numpy.empty(self.bins, dtype=numpy.float32)
            elif out_avgint is False:
                avgint = None
            else:
                avgint = out_avgint.data
            if out_stderr is None:
                stderr = numpy.empty(self.bins, dtype=numpy.float32)
            elif out_stderr is  False:
                stderr = None
            else:
                stderr = out_stderr.data

            if avgint is not None:
                ev = pyopencl.enqueue_copy(self.queue, avgint, self.cl_mem["averint"])
                events.append(EventDescription("copy D->H avgint", ev))
            if stderr is not None:
                ev = pyopencl.enqueue_copy(self.queue, stderr, self.cl_mem["stderr"])
                events.append(EventDescription("copy D->H stderr", ev))
            if merged is None:
                res = Integrate1dtpl(self.bin_centers, avgint, stderr, None, None, None, None)
            else:
                ev = pyopencl.enqueue_copy(self.queue, merged, self.cl_mem["merged8"])
                events.append(EventDescription("copy D->H merged8", ev))
                res = Integrate1dtpl(self.bin_centers, avgint, stderr, merged[:, 0], merged[:, 2], merged[:, 4], merged[:, 6])
        if self.profile:
            self.events += events
        return res

    def sigma_clip(self, data, dark=None, dummy=None, delta_dummy=None,
                   variance=None, dark_variance=None,
                   flat=None, solidangle=None, polarization=None, absorption=None,
                   dark_checksum=None, flat_checksum=None, solidangle_checksum=None,
                   polarization_checksum=None, absorption_checksum=None, dark_variance_checksum=None,
                   safe=True, error_model=None,
                   normalization_factor=1.0,
                   cutoff=4.0, cycle=5,
                   out_avgint=None, out_stderr=None, out_merged=None):
        """
        Perform a sigma-clipping iterative filter within each along each row. 
        see the doc of scipy.stats.sigmaclip for more descriptions.
        
        If the error model is "azimuthal": the variance is the variance within a bin,
        which is refined at each iteration, can be costly !
        
        Else, the error is propagated according to:

        .. math::

            signal = (raw - dark)
            variance = variance + dark_variance
            normalization  = normalization_factor*(flat * solidangle * polarization * absortoption)
            count = number of pixel contributing

        Integration is performed using the CSR representation of the look-up table on all
        arrays: signal, variance, normalization and count

        :param dark: array of same shape as data for pre-processing
        :param dummy: value for invalid data
        :param delta_dummy: precesion for dummy assessement
        :param variance: array of same shape as data for pre-processing
        :param dark_variance: array of same shape as data for pre-processing
        :param flat: array of same shape as data for pre-processing
        :param solidangle: array of same shape as data for pre-processing
        :param polarization: array of same shape as data for pre-processing
        :param dark_checksum: CRC32 checksum of the given array
        :param flat_checksum: CRC32 checksum of the given array
        :param solidangle_checksum: CRC32 checksum of the given array
        :param polarization_checksum: CRC32 checksum of the given array
        :param safe: if True (default) compares arrays on GPU according to their checksum, unless, use the buffer location is used
        :param preprocess_only: return the dark subtracted; flat field & solidangle & polarization corrected image, else
        :param normalization_factor: divide raw signal by this value
        :param cutoff: discard all points with |value - avg| > cutoff * sigma. 3-4 is quite common 
        :param cycle: perform at maximum this number of cycles. 5 is common.
        :param out_avgint: destination array or pyopencl array for sum of all data
        :param out_stderr: destination array or pyopencl array for sum of the number of pixels
        :param out_merged: destination array or pyopencl array for averaged data (float8!)
        :return: namedtuple with "position intensity error signal variance normalization count"
        """
        events = []
        if isinstance(error_model, str):
            error_model = error_model.lower()
        else:
            error_model = ""
        with self.sem:
            self.send_buffer(data, "image")
            wg = max(self.workgroup_size["memset_ng"])
            wdim_bins = (self.bins + wg - 1) & ~(wg - 1),
            memset = self.kernels.memset_out(self.queue, wdim_bins, (wg,), *list(self.cl_kernel_args["memset_ng"].values()))
            events.append(EventDescription("memset_ng", memset))
            kw_corr = self.cl_kernel_args["corrections4"]
            kw_int = self.cl_kernel_args["csr_sigma_clip4"]

            if dummy is not None:
                do_dummy = numpy.int8(1)
                dummy = numpy.float32(dummy)
                if delta_dummy is None:
                    delta_dummy = numpy.float32(0.0)
                else:
                    delta_dummy = numpy.float32(abs(delta_dummy))
            else:
                do_dummy = numpy.int8(0)
                dummy = numpy.float32(self.empty)
                delta_dummy = numpy.float32(0.0)

            kw_corr["do_dummy"] = do_dummy
            kw_corr["dummy"] = dummy
            kw_corr["delta_dummy"] = delta_dummy
            kw_corr["normalization_factor"] = numpy.float32(normalization_factor)

            if error_model.startswith("poisson"):
                variance = numpy.maximum(data, 1)
            if variance is not None:
                self.send_buffer(variance, "variance")
            if dark_variance is not None:
                if not dark_variance_checksum:
                    dark_variance_checksum = calc_checksum(dark_variance, safe)
                if dark_variance_checksum != self.on_device["dark_variance"]:
                    self.send_buffer(dark_variance, "dark_variance", dark_variance_checksum)
            else:
                do_dark = numpy.int8(0)
            kw_corr["do_dark"] = do_dark

            if dark is not None:
                do_dark = numpy.int8(1)
                # TODO: what is do_checksum=False and image not on device ...
                if not dark_checksum:
                    dark_checksum = calc_checksum(dark, safe)
                if dark_checksum != self.on_device["dark"]:
                    self.send_buffer(dark, "dark", dark_checksum)
            else:
                do_dark = numpy.int8(0)
            kw_corr["do_dark"] = do_dark

            if flat is not None:
                do_flat = numpy.int8(1)
                if not flat_checksum:
                    flat_checksum = calc_checksum(flat, safe)
                if self.on_device["flat"] != flat_checksum:
                    self.send_buffer(flat, "flat", flat_checksum)
            else:
                do_flat = numpy.int8(0)
            kw_corr["do_flat"] = do_flat

            if solidangle is not None:
                do_solidangle = numpy.int8(1)
                if not solidangle_checksum:
                    solidangle_checksum = calc_checksum(solidangle, safe)
                if solidangle_checksum != self.on_device["solidangle"]:
                    self.send_buffer(solidangle, "solidangle", solidangle_checksum)
            else:
                do_solidangle = numpy.int8(0)
            kw_corr["do_solidangle"] = do_solidangle

            if polarization is not None:
                do_polarization = numpy.int8(1)
                if not polarization_checksum:
                    polarization_checksum = calc_checksum(polarization, safe)
                if polarization_checksum != self.on_device["polarization"]:
                    self.send_buffer(polarization, "polarization", polarization_checksum)
            else:
                do_polarization = numpy.int8(0)
            kw_corr["do_polarization"] = do_polarization

            if absorption is not None:
                do_absorption = numpy.int8(1)
                if not absorption_checksum:
                    absorption_checksum = calc_checksum(absorption, safe)
                if absorption_checksum != self.on_device["absorption"]:
                    self.send_buffer(absorption, "absorption", absorption_checksum)
            else:
                do_absorption = numpy.int8(0)
            kw_corr["do_absorption"] = do_absorption

            wg = max(self.workgroup_size["corrections4"])
            wdim_data = (self.size + wg - 1) & ~(wg - 1),
            ev = self.kernels.corrections4(self.queue, wdim_data, (wg,), *list(kw_corr.values()))
            events.append(EventDescription("corrections", ev))

            kw_int["cutoff"] = numpy.float32(cutoff)
            kw_int["cycle"] = numpy.int32(cycle)
            kw_int["azimuthal"] = numpy.int8(error_model.startswith("azim"))

            wg_min, wg_max = self.workgroup_size["csr_sigma_clip4"]

            if wg_max == 1:
                raise RuntimeError("csr_sigma_clip4 is not yet available in single threaded OpenCL !")
                # integrate = self.kernels.csr_integrate4_single(self.queue, wdim_bins, (wg_min,), *kw_int.values())
                # events.append(EventDescription("integrate4_single", integrate))
            else:
                wdim_bins = (self.bins * wg_min),
                integrate = self.kernels.csr_sigma_clip4(self.queue, wdim_bins, (wg_min,), *kw_int.values())
                events.append(EventDescription("csr_sigma_clip4", integrate))

            if out_merged is None:
                merged = numpy.empty((self.bins, 8), dtype=numpy.float32)
            else:
                merged = out_merged.data
            if out_avgint is None:
                avgint = numpy.empty(self.bins, dtype=numpy.float32)
            else:
                avgint = out_avgint.data
            if out_stderr is None:
                stderr = numpy.empty(self.bins, dtype=numpy.float32)
            else:
                stderr = out_stderr.data

            ev = pyopencl.enqueue_copy(self.queue, avgint, self.cl_mem["averint"])
            events.append(EventDescription("copy D->H avgint", ev))

            ev = pyopencl.enqueue_copy(self.queue, stderr, self.cl_mem["stderrmean"])
            events.append(EventDescription("copy D->H stderrmean", ev))
            ev = pyopencl.enqueue_copy(self.queue, merged, self.cl_mem["merged8"])
            events.append(EventDescription("copy D->H merged8", ev))
        if self.profile:
            self.events += events
        res = Integrate1dtpl(self.bin_centers, avgint, stderr, merged[:, 0], merged[:, 2], merged[:, 4], merged[:, 6])
        "position intensity error signal variance normalization count"
        return res

    # Name of the default "process" method
    __call__ = integrate<|MERGE_RESOLUTION|>--- conflicted
+++ resolved
@@ -3,7 +3,7 @@
 #    Project: Azimuthal integration
 #             https://github.com/silx-kit/pyFAI
 #
-#    Copyright (C) 2014-2021 European Synchrotron Radiation Facility, Grenoble, France
+#    Copyright (C) 2014-2020 European Synchrotron Radiation Facility, Grenoble, France
 #
 #    Principal author:       Jérôme Kieffer (Jerome.Kieffer@ESRF.eu)
 #                            Giannis Ashiotis
@@ -28,13 +28,8 @@
 
 __authors__ = ["Jérôme Kieffer", "Giannis Ashiotis"]
 __license__ = "MIT"
-<<<<<<< HEAD
 __date__ = "25/06/2021"
 __copyright__ = "2014-2021, ESRF, Grenoble"
-=======
-__date__ = "31/05/2021"
-__copyright__ = "2014-2020, ESRF, Grenoble"
->>>>>>> 1c696625
 __contact__ = "jerome.kieffer@esrf.fr"
 
 import logging
@@ -78,7 +73,7 @@
                BufferDescription("absorption", 1, numpy.float32, mf.READ_ONLY),
                BufferDescription("mask", 1, numpy.int8, mf.READ_ONLY),
                ]
-    kernel_files = ["silx:opencl/doubleword.cl",
+    kernel_files = ["pyfai:openCL/kahan.cl",
                     "pyfai:openCL/preprocess.cl",
                     "pyfai:openCL/memset.cl",
                     "pyfai:openCL/ocl_azim_CSR.cl"
@@ -130,7 +125,7 @@
         self.unit = unit
         self.bin_centers = bin_centers
         # a few place-folders
-        self.pos0_range = self.pos1_range = self.check_mask = None
+        self.pos0Range = self.pos1Range = self.check_mask = None
 
         if not checksum:
             checksum = calc_checksum(self._data)
@@ -332,7 +327,6 @@
                                                               ("cutoff", numpy.float32(5)),
                                                               ("cycle", numpy.int32(5)),
                                                               ("azimuthal", numpy.int8(1)),
-                                                              ("empty", numpy.float32(self.empty)),
                                                               ("merged8", self.cl_mem["merged8"]),
                                                               ("averint", self.cl_mem["averint"]),
                                                               ("stderr", self.cl_mem["stderr"]),
