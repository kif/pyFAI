--- conflicted
+++ resolved
@@ -34,17 +34,15 @@
 __contact__ = "Jerome.Kieffer@ESRF.eu"
 __license__ = "MIT"
 __copyright__ = "2012-2017 European Synchrotron Radiation Facility, Grenoble, France"
-<<<<<<< HEAD
-__date__ = "09/02/2017"
-=======
 __date__ = "14/09/2017"
->>>>>>> c4ee3a7d
 __status__ = "stable"
 __all__ = ["ocl", "pyopencl", "mf", "release_cl_buffers", "allocate_cl_buffers",
            "measure_workgroup_size", "kernel_workgroup_size"]
 
 import os
 import logging
+import gc
+
 import numpy
 
 
@@ -270,9 +268,6 @@
 
     return max_valid_wg
 
-def _is_nvidia_gpu(vendor, devtype):
-    return (vendor == "NVIDIA Corporation") and (devtype == "GPU")
-
 
 class OpenCL(object):
     """
@@ -281,6 +276,7 @@
     This is a static class.
     ocl should be the only instance and shared among all python modules.
     """
+    def _is_nvidia_gpu(vendor, devtype) : return (vendor == "NVIDIA Corporation") and (devtype == "GPU")
 
     platforms = []
     nb_devices = 0
@@ -555,4 +551,5 @@
 
     device = program.devices[0]
     query_wg = pyopencl.kernel_work_group_info.WORK_GROUP_SIZE
-    return kernel.get_work_group_info(query_wg, device)+    return kernel.get_work_group_info(query_wg, device)
+
