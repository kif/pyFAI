#!/usr/bin/env python
# coding: utf-8
#
#    Project: Azimuthal integration
#             https://github.com/silx-kit/pyFAI
#
#    Copyright (C) 2015-2018 European Synchrotron Radiation Facility, Grenoble, France
#
#    Principal author:       Jérôme Kieffer (Jerome.Kieffer@ESRF.eu)
#
# Permission is hereby granted, free of charge, to any person obtaining a copy
# of this software and associated documentation files (the "Software"), to deal
# in the Software without restriction, including without limitation the rights
# to use, copy, modify, merge, publish, distribute, sublicense, and/or sell
# copies of the Software, and to permit persons to whom the Software is
# furnished to do so, subject to the following conditions:
#
# The above copyright notice and this permission notice shall be included in
# all copies or substantial portions of the Software.
#
# THE SOFTWARE IS PROVIDED "AS IS", WITHOUT WARRANTY OF ANY KIND, EXPRESS OR
# IMPLIED, INCLUDING BUT NOT LIMITED TO THE WARRANTIES OF MERCHANTABILITY,
# FITNESS FOR A PARTICULAR PURPOSE AND NONINFRINGEMENT. IN NO EVENT SHALL THE
# AUTHORS OR COPYRIGHT HOLDERS BE LIABLE FOR ANY CLAIM, DAMAGES OR OTHER
# LIABILITY, WHETHER IN AN ACTION OF CONTRACT, TORT OR OTHERWISE, ARISING FROM,
# OUT OF OR IN CONNECTION WITH THE SOFTWARE OR THE USE OR OTHER DEALINGS IN
# THE SOFTWARE.

"""tests for Jon's geometry changes
FIXME : make some tests that the functions do what is expected
"""

from __future__ import absolute_import, division, print_function

__author__ = "Jérôme Kieffer"
__contact__ = "Jerome.Kieffer@ESRF.eu"
__license__ = "MIT"
__copyright__ = "European Synchrotron Radiation Facility, Grenoble, France"
<<<<<<< HEAD
__date__ = "31/01/2020"
=======
__date__ = "18/02/2020"
>>>>>>> 4cde2219


import unittest
import random
import time
import numpy
import itertools
import logging
import os.path

from . import utilstest
logger = logging.getLogger(__name__)

from .. import geometry
from ..azimuthalIntegrator import AzimuthalIntegrator
from .. import units
from ..detectors import detector_factory
from ..third_party import transformations
from .utilstest import UtilsTest
import fabio

<<<<<<< HEAD
timer = time.perf_counter

=======
>>>>>>> 4cde2219

class TestSolidAngle(unittest.TestCase):
    """
    Test case for solid angle compared to Fit2D results

    Masked region have values set to 0 (not negative) and native mask from pilatus desactivated
    Detector Pilatus6M     PixelSize= 1.720e-04, 1.720e-04 m
    Wavelength= 1.072274e-10m
    SampleDetDist= 1.994993e-01m    PONI= 2.143248e-01, 2.133315e-01m    rot1=0.007823  rot2= 0.006716  rot3= -0.000000 rad
    DirectBeamDist= 199.510mm    Center: x=1231.226, y=1253.864 pix    Tilt=0.591 deg  tiltPlanRotation= 139.352 deg
    integration in 2theta between 0 and 56 deg in 1770 points
    """

    @unittest.skipIf(utilstest.UtilsTest.low_mem, "skipping test using >400M")
    def testSolidAngle(self):
        """
        This dataset goes up to 56deg, very good to test the solid angle correction
        any error will show off.
        """
        fit2dFile = 'powder_200_2_0001.chi'
        pilatusFile = 'powder_200_2_0001.cbf'

        fit2dFile = utilstest.UtilsTest.getimage(fit2dFile)
        pilatusFile = utilstest.UtilsTest.getimage(pilatusFile)
        tth_fit2d, I_fit2d = numpy.loadtxt(fit2dFile, unpack=True)
        ai = AzimuthalIntegrator(dist=1.994993e-01,
                                 poni1=2.143248e-01,
                                 poni2=2.133315e-01,
                                 rot1=0.007823,
                                 rot2=0.006716,
                                 rot3=0,
                                 pixel1=172e-6,
                                 pixel2=172e-6)
        data = fabio.open(pilatusFile).data
        data[data < 0] = 0  # discard negative pixels

        tth, I_nogood = ai.integrate1d(data, 1770, unit="2th_deg", radial_range=[0, 56], method="splitBBox", correctSolidAngle=False)
        delta_tth = abs(tth - tth_fit2d).max()
        delta_I = abs(I_nogood - I_fit2d).max()
        mean_I = abs(I_nogood - I_fit2d).mean()
        self.assertTrue(delta_tth < 1e-5, 'Error on 2th position: %s <1e-5' % delta_tth)
        self.assertTrue(delta_I > 100, 'Error on (wrong) I are large: %s >100' % delta_I)
        self.assertTrue(mean_I > 2, 'Error on (wrong) I are large: %s >2' % mean_I)

        tth, I_good = ai.integrate1d(data, 1770, unit="2th_deg", radial_range=[0, 56], method="splitBBox", correctSolidAngle=3)
        delta_tth = abs(tth - tth_fit2d).max()
        delta_I = abs(I_good - I_fit2d).max()
        mean_I = abs(I_good - I_fit2d).mean()
        self.assertTrue(delta_tth < 1e-5, 'Error on 2th position: %s <1e-5' % delta_tth)
        self.assertTrue(delta_I < 5, 'Error on (good) I are small: %s <5' % delta_I)
        self.assertTrue(mean_I < 0.05, 'Error on (good) I are small: %s <0.05' % mean_I)
        ai.reset()

    def test_nonflat_center(self):
        """
        Test non flat detector cos(incidence) to be 1 (+/- 1%) when centered.

        Aarhus is a curved detector of radius 0.3m
        """
        aarhus = detector_factory("Aarhus")
        aarhus.binning = (10, 10)
        ai = AzimuthalIntegrator(aarhus.radius, detector=aarhus)
        cosa = numpy.fromfunction(ai.cos_incidence,
                                  aarhus.shape, dtype=numpy.float32)
        maxi = cosa.max()
        mini = cosa.min()
        self.assertTrue(maxi <= 1.0, 'Cos incidence is %s <=1.0' % maxi)
        self.assertTrue(mini > 0.99, 'Cos solid angle is %s >0.99' % mini)

    def test_nonflat_outside(self):
        """
        Test non flat detector cos(incidence) to be !=1 when off-centered.

        Aarhus is a curved detector of radius 0.3m, here we offset of 50%
        """
        aarhus = detector_factory("Aarhus")
        aarhus.binning = (10, 10)
        ai = AzimuthalIntegrator(aarhus.radius * 1.5, detector=aarhus)
        cosa = numpy.fromfunction(ai.cos_incidence,
                                  aarhus.shape, dtype=numpy.float32)
        maxi = cosa.max()
        mini = cosa.min()
        self.assertTrue(maxi <= 1.0, 'Cos incidence is %s <=1.0' % maxi)
        self.assertTrue(maxi > 0.99, 'Cos incidence max is %s >0.99' % maxi)
        self.assertTrue(mini < 0.92, 'Cos solid angle min is %s <0.92' % mini)

    def test_nonflat_inside(self):
        """
        Test non flat detector cos(incidence) to be !=1 when off-centered.

        Aarhus is a curved detector of radius 0.3m, here we offset of 50%
        """
        aarhus = detector_factory("Aarhus")
        aarhus.binning = (10, 10)
        ai = AzimuthalIntegrator(aarhus.radius * 0.5, detector=aarhus)
        cosa = numpy.fromfunction(ai.cos_incidence,
                                  aarhus.shape, dtype=numpy.float32)
        maxi = cosa.max()
        mini = cosa.min()
        self.assertTrue(maxi <= 1.0, 'Cos incidence is %s <=1.0' % maxi)
        self.assertTrue(maxi > 0.99, 'Cos incidence max is %s >0.99' % maxi)
        self.assertTrue(mini < 0.87, 'Cos solid angle min is %s <0.86' % mini)


class TestBug88SolidAngle(unittest.TestCase):
    """
    Test case for solid angle where data got modified inplace.

    https://github.com/silx-kit/pyFAI/issues/88
    """

    def testSolidAngle(self):
        img = numpy.ones((1000, 1000), dtype=numpy.float32)
        ai = AzimuthalIntegrator(dist=0.01, detector="Titan", wavelength=1e-10)
        t = ai.integrate1d(img, 1000, method="numpy")[1].max()
        f = ai.integrate1d(img, 1000, method="numpy", correctSolidAngle=False)[1].max()
        self.assertAlmostEqual(f, 1, 5, "uncorrected flat data are unchanged")
        self.assertNotAlmostEqual(f, t, 1, "corrected and uncorrected flat data are different")


class TestRecprocalSpacingSquarred(unittest.TestCase):
    """
    """
    def setUp(self):
        from pyFAI.detectors import Detector
        self.shape = (50, 49)
        size = (50, 60)
        det = Detector(*size, max_shape=self.shape)
        self.geo = geometry.Geometry(detector=det, wavelength=1e-10)
        self.former_loglevel = geometry.logger.level
        geometry.logger.setLevel(logging.ERROR)

    def tearDown(self):
        unittest.TestCase.tearDown(self)
        self.geo = None
        self.size = None
        geometry.logger.setLevel(self.former_loglevel)

    def test_center(self):
        rd2 = self.geo.rd2Array(self.shape)
        q = self.geo.qArray(self.shape)
        self.assertTrue(numpy.allclose(rd2, (q / (2 * numpy.pi)) ** 2), "center rd2 = (q/2pi)**2")

    def test_corner(self):
        rd2 = self.geo.corner_array(self.shape, unit=units.RecD2_NM, scale=False)[:, :, :, 0]
        q = self.geo.corner_array(self.shape, unit=units.Q, use_cython=False, scale=False)[:, :, :, 0]
        delta = rd2 - (q / (2 * numpy.pi)) ** 2
        self.assertTrue(numpy.allclose(rd2, (q / (2 * numpy.pi)) ** 2), "corners rd2 = (q/2pi)**2, delat=%s" % delta)

    def test_delta(self):
        drd2a = self.geo.deltaRd2(self.shape)
        rd2 = self.geo.rd2Array(self.shape)
        rc = self.geo.corner_array(self.shape, unit=units.RecD2_NM, scale=False)[:, :, :, 0]
        drd2 = self.geo.deltaRd2(self.shape)
        self.assertTrue(numpy.allclose(drd2, drd2a, atol=1e-5), "delta rd2 = (q/2pi)**2, one formula with another")
        delta2 = abs(rc - numpy.atleast_3d(rd2)).max(axis=-1)
        self.assertTrue(numpy.allclose(drd2, delta2, atol=1e-5), "delta rd2 = (q/2pi)**2")


class TestFastPath(utilstest.ParametricTestCase):
    """Test the consistency of the geometry calculation using the Python and the
    Cython path.
    """
    EPSILON = 3e-7
    EPSILON_R = 1e-5
    EPSILON_A = 1e-5
    matrices = None
    geometries = None
    quaternions = None

    @classmethod
    def setUpClass(cls):
        super(TestFastPath, cls).setUpClass()
        cls.calc_geometries()

    @classmethod
    def tearDownClass(cls):
        super(TestFastPath, cls).tearDownClass()
        cls.matrices = None
        cls.geometries = None
        cls.quaternions = None

    def setUp(self):
        utilstest.ParametricTestCase.setUp(self)
        self.former_loglevel = geometry.logger.level
        geometry.logger.setLevel(logging.ERROR)

    def tearDown(self):
        geometry.logger.setLevel(self.former_loglevel)
        utilstest.ParametricTestCase.setUp(self)

    @classmethod
    def calc_geometries(cls):
        detectors = ("Pilatus100k", "ImXPadS10")
        number_of_geometries = 2

        # Here is a set of pathological cases ...
        geometries = [
            # Provides atol = 1.08e-5
            {"dist": 0.037759112584709535, "poni1": 0.005490358659182459, "poni2": 0.06625690275821605, "rot1": 0.20918568578536278, "rot2": 0.42161920581114365, "rot3": 0.38784171093239983, "wavelength": 1e-10, 'detector': 'Pilatus100k'},
            # Provides atol = 2.8e-5
            {'dist': 0.48459003559204783, 'poni2':-0.15784154756282065, 'poni1': 0.02783657100374448, 'rot3':-0.2901541134116695, 'rot1':-0.3927992588689394, 'rot2': 0.148115949280184, "wavelength": 1e-10, 'detector': 'Pilatus100k'},
            # Provides atol = 3.67761e-05
            {'poni1':-0.22055143279015976, 'poni2':-0.11124668733292842, 'rot1':-0.18105235367380956, 'wavelength': 1e-10, 'rot3': 0.2146474866836957, 'rot2': 0.36581323339171257, 'detector': 'Pilatus100k', 'dist': 0.7350926443000882},
            # Provides atol = 4.94719e-05
            {'poni2': 0.1010652698401574, 'rot3':-0.30578860159890153, 'rot1': 0.46240992613529186, 'wavelength': 1e-10, 'detector': 'Pilatus300k', 'rot2':-0.027476969196682077, 'dist': 0.04711960678381288, 'poni1': 0.012745759325719641},
            # atol=2pi
            {'poni1': 0.07803878450256929, 'poni2': 0.2601779472529494, 'rot1':-0.33177239820033455, 'wavelength': 1e-10, 'rot3': 0.2928945825578625, 'rot2': 0.2762729953307118, 'detector': 'Pilatus100k', 'dist': 0.43544642285972124},
            {'wavelength': 1e-10, 'dist': 0.13655542730645986, 'rot1':-0.16145635108891077, 'poni1': 0.16271587645146157, 'rot2':-0.443426307059295, 'rot3': 0.40517456402269536, 'poni2': 0.05248001026597382, 'detector': 'Pilatus100k'}
        ]

        matrices = [[[ 0.84465919, -0.29127499, -0.44912107], [ 0.34507215, 0.93768707, 0.04084325], [ 0.4092384 , -0.1894778 , 0.89253689]],
                    [[ 0.94770834, 0.21018393, -0.24014914], [-0.28296736, 0.9013857 , -0.3277702 ], [ 0.14757497, 0.37858492, 0.91372594]],
                    [[ 0.91240314, -0.27245408, -0.30543295], [ 0.19890928, 0.94736169, -0.25088028], [ 0.35770884, 0.16815051, 0.91856943]],
                    [[ 0.95324989, 0.25774197, 0.15774577], [-0.30093165, 0.85715139, 0.41800912], [-0.02747351, -0.44593785, 0.89464219]],
                    [[ 0.92110587, -0.35804283, -0.1528702 ], [ 0.27777593, 0.87954879, -0.38630875], [ 0.27277188, 0.3133676 , 0.90961324]],
                    [[ 0.83015106, -0.32566669, 0.45253776], [ 0.35605693, 0.93426745, 0.01917795], [-0.42903692, 0.14520861, 0.891539  ]]
                ]
        quaternions = [[ 0.95849924, -0.06007335, -0.2238811 , 0.16597487],
                       [ 0.96989948, 0.18206916, -0.09993925, -0.12711402],
                       [ 0.97189689, 0.10778684, -0.17057926, 0.1212483 ],
                       [ 0.96242447, -0.22441942, 0.04811268, -0.14512142],
                       [ 0.96310279, 0.18162037, -0.11048719, 0.16504437],
                       [ 0.95602792, 0.03295684, 0.23053058, 0.1782698 ]
                       ]

        for _ in range(number_of_geometries):
            geo = {"dist": 0.01 + random.random(),
                   "poni1": random.random() - 0.5,
                   "poni2": random.random() - 0.5,
                   "rot1": (random.random() - 0.5) * numpy.pi,
                   "rot2": (random.random() - 0.5) * numpy.pi,
                   "rot3": (random.random() - 0.5) * numpy.pi,
                   "wavelength": 1e-10}

            for det in detectors:
                dico = geo.copy()
                dico["detector"] = det
                geometries.append(dico)
                q = transformations.quaternion_from_euler(-dico["rot1"], -dico["rot2"], dico["rot3"], axes="sxyz")
                quaternions.append(q)
                matrices.append(transformations.quaternion_matrix(q)[:3, :3])
        cls.geometries = geometries
        cls.quaternions = quaternions
        cls.matrices = matrices

    @classmethod
    def get_geometries(cls, what="geometries"):
        if what == "geometries":
            return cls.geometries
        elif what == "quaternions":
            return cls.quaternions
        elif what == "matrices":
            return cls.matrices

    def test_corner_array(self):
        """Test pyFAI.geometry.corner_array with full detectors
        """
        geometries = self.get_geometries()
        count_a = 17
        dunits = dict((u.split("_")[0], v) for u, v in units.RADIAL_UNITS.items())
        params = itertools.product(geometries, dunits.values())
        for data, space in params:
            with self.subTest(data=data, space=space):
                geo = geometry.Geometry(**data)
                t00 = time.perf_counter()
                py_res = geo.corner_array(unit=space, use_cython=False, scale=False)
                t01 = time.perf_counter()
                geo.reset()
                t10 = time.perf_counter()
                cy_res = geo.corner_array(unit=space, use_cython=True, scale=False)
                t11 = time.perf_counter()
                delta = abs(py_res - cy_res)
                # We expect precision on radial position
                delta_r = delta[..., 0].max()
                # issue with numerical stability of azimuthal position due to arctan(y,x)
                cnt_delta_a = (delta[..., 1] > self.EPSILON_A).sum()
                logger.debug("TIMINGS\t meth: %s %s Python: %.3fs, Cython: %.3fs\t x%.3f\t delta_r:%s",
                             space, data["detector"], t01 - t00, t11 - t10, (t01 - t00) / numpy.float64(t11 - t10), delta)
                self.assertTrue(delta_r < self.EPSILON_R, "data=%s, space='%s' delta_r: %s" % (data, space, delta_r))
                self.assertTrue(cnt_delta_a < count_a, "data:%s, space: %s cnt_delta_a: %s" % (data, space, cnt_delta_a))

    def test_XYZ(self):
        """Test the calc_pos_zyx with full detectors"""
        geometries = self.get_geometries()
        for geometryParams in geometries:
            with self.subTest(geometry=geometry):
                geo = geometry.Geometry(**geometryParams)
                t0 = time.perf_counter()
                py_res = geo.calc_pos_zyx(corners=True, use_cython=False)
                t1 = time.perf_counter()
                cy_res = geo.calc_pos_zyx(corners=True, use_cython=True)
                t2 = time.perf_counter()
                delta = numpy.array([abs(py - cy).max() for py, cy in zip(py_res, cy_res)])
                logger.debug("TIMINGS\t meth: calc_pos_zyx %s, corner=True python t=%.3fs\t cython: t=%.3fs \t x%.3f delta %s",
                             geometryParams["detector"], t1 - t0, t2 - t1, (t1 - t0) / numpy.float64(t2 - t1), delta)
                msg = "delta=%s<%s, geo= \n%s" % (delta, self.EPSILON, geo)
                self.assertTrue(numpy.alltrue(delta.max() < self.EPSILON), msg)
                logger.debug(msg)

    def test_deltachi(self):
        """Test the deltaChi"""
        geometries = self.get_geometries()
        for geometryParams in geometries:
            with self.subTest(geometry=geometryParams):
                geo = geometry.Geometry(**geometryParams)
                t0 = time.perf_counter()
                py_res = geo.deltaChi(use_cython=False)
                # t1 = time.perf_counter()
                geo.reset()
                t1 = time.perf_counter()
                cy_res = geo.deltaChi(use_cython=True)
                t2 = time.perf_counter()
                delta = numpy.array([abs(py - cy).max() for py, cy in zip(py_res, cy_res)])
                logger.debug("TIMINGS\t meth: deltaChi %s python t=%.3fs\t cython: t=%.3fs \t x%.3f delta %s",
                             geometryParams["detector"], t1 - t0, t2 - t1, (t1 - t0) / numpy.float64(t2 - t1), delta)
                msg = "delta=%s<%s, geo= \n%s" % (delta, self.EPSILON, geo)
                self.assertTrue(numpy.alltrue(delta.max() < self.EPSILON), msg)
                logger.debug(msg)

    def test_quaternions(self):
        "test the various geometry transformation in quaternions and rotation matrices"
        geometries = self.get_geometries()
        quaternions = self.get_geometries("quaternions")
        matrices = self.get_geometries("matrices")
        self.assertEqual(len(geometries), len(quaternions), "length is the same")
        self.assertEqual(len(geometries), len(matrices), "length is the same")
        for kwds, quat, mat in zip(geometries, quaternions, matrices):
            geo = geometry.Geometry(**kwds)
            self.assert_(numpy.allclose(geo.rotation_matrix(), mat), "matrice are the same %s" % kwds)
            self.assert_(numpy.allclose(geo.quaternion(), quat), "quaternions are the same %s" % kwds)


class TestGeometry(utilstest.ParametricTestCase):

    SIZE = 1024
    D1, D2 = numpy.mgrid[-SIZE:SIZE:32, -SIZE:SIZE:32]

    def getFunctions(self):
        functions = [("tth", ("cos", "tan")),
                     ("tth", ("tan", "cython")),
                     ("tth", ("cos", "tan")),
                     ("tth", ("tan", "cython")),
                     ("qFunction", ("numpy", "cython")),
                     ("rFunction", ("numpy", "cython")),
                     ("chi", ("numpy", "cython"))]
        return functions

    def get_geometries(self):
        pixels = {"detector": "Pilatus100k",
                  "wavelength": 1e-10}
        geometries = [{'dist': 1, 'rot1': 0, 'rot2': 0, 'rot3': 0},
                      {'dist': 1, 'rot1': -1, 'rot2': 1, 'rot3': 1},
                      {'dist': 1, 'rot1': -.2, 'rot2': 1, 'rot3': -.1},
                      {'dist': 1, 'rot1': -1, 'rot2': -.2, 'rot3': 1},
                      {'dist': 1, 'rot1': 1, 'rot2': 5, 'rot3': .4},
                      {'dist': 1, 'rot1': -1.2, 'rot2': 1, 'rot3': 1},
                      {'dist': 100, 'rot1': -2, 'rot2': 2, 'rot3': 1},
                      ]
        for g in geometries:
            g.update(pixels)
        return geometries

    def test_geometry_functions(self):
        "Test functions like tth, qFunct, rfunction... fake detectors"
        functions = self.getFunctions()
        geometries = self.get_geometries()
        params = [(k[0], k[1], g) for k, g in itertools.product(functions, geometries)]
        for func, varargs, kwds in params:
            with self.subTest(function=func, varargs=varargs, kwds=kwds):
                geo = geometry.Geometry(**kwds)
                t0 = time.perf_counter()
                oldret = getattr(geo, func)(self.D1, self.D2, path=varargs[0])
                t1 = time.perf_counter()
                newret = getattr(geo, func)(self.D1, self.D2, path=varargs[1])
                t2 = time.perf_counter()
                delta = abs(oldret - newret).max()
                logger.debug("TIMINGS\t %s meth: %s %.3fs\t meth: %s %.3fs, x%.3f delta %s",
                             func, varargs[0], t1 - t0, varargs[1], t2 - t1, (t1 - t0) / numpy.float64(t2 - t1), delta)
                msg = "func: %s max delta=%.3f, geo:%s" % (func, delta, geo)
                self.assertAlmostEqual(delta, 0, 3, msg)
                logger.debug(msg)

    def test_XYZ(self):
        """Test the calc_pos_zyx with fake detectors"""
        geometries = self.get_geometries()
        params = itertools.product((False, True), geometries)
        for corners, kwds in params:
            with self.subTest(corners=corners, kwds=kwds):
                geo = geometry.Geometry(**kwds)
                t0 = time.perf_counter()
                py_res = geo.calc_pos_zyx(None, self.D1, self.D2, corners=corners, use_cython=False)
                t1 = time.perf_counter()
                cy_res = geo.calc_pos_zyx(None, self.D1, self.D2, corners=corners, use_cython=True)
                t2 = time.perf_counter()
                delta = numpy.array([abs(py - cy).max() for py, cy in zip(py_res, cy_res)])
                logger.debug("TIMINGS\t meth: calc_pos_zyx, corner=%s python t=%.3fs\t cython: t=%.3fs\t x%.3f delta %s",
                             corners, t1 - t0, t2 - t1, (t1 - t0) / numpy.float64(t2 - t1), delta)
                msg = "delta=%s, geo= \n%s" % (delta, geo)
                self.assertTrue(numpy.allclose(numpy.vstack(cy_res), numpy.vstack(py_res)), msg)
                logger.debug(msg)

    def test_ponifile_custom_detector(self):
        config = {"pixel1": 1, "pixel2": 2}
        detector = detector_factory("adsc_q315", config)
        geom = geometry.Geometry(detector=detector)
        ponifile = os.path.join(UtilsTest.tempdir, "%s.poni" % self.id())
        geom.save(ponifile)
        geom = geometry.Geometry()
        geom.load(ponifile)
        self.assertEqual(geom.detector.get_config(), config)


class TestCalcFrom(unittest.TestCase):
    """
    Test case for testing "calcfrom1d/calcfrom2d geometry
    """

    def test_calcfrom12d(self):
        det = detector_factory("pilatus300k")
        ai = AzimuthalIntegrator(0.1, 0.05, 0.04, detector=det)
        prof_1d = ai.integrate1d(numpy.random.random(det.shape), 200, unit="2th_deg")
        sig = numpy.sinc(prof_1d.radial * 10) ** 2
        img1 = ai.calcfrom1d(prof_1d.radial, sig, dim1_unit="2th_deg", mask=det.mask, dummy=-1)
        new_prof_1d = ai.integrate1d(img1, 200, unit="2th_deg")
        delta = abs((new_prof_1d.intensity - sig)).max()
        self.assertLess(delta, 2e-3, "calcfrom1d works delta=%s" % delta)
        prof_2d = ai.integrate2d(img1, 400, 360, unit="2th_deg")
        img2 = ai.calcfrom2d(prof_2d.intensity, prof_2d.radial, prof_2d.azimuthal,
                             mask=det.mask,
                             dim1_unit="2th_deg", correctSolidAngle=True, dummy=-1)
        delta2 = abs(img2 - img1).max()
        self.assertLess(delta2, 1e-3, "calcfrom2d works delta=%s" % delta2)


class TestBug474(unittest.TestCase):
    """This bug is about PONI coordinates not subtracted from x&y coodinates in Cython"""

    def test_regression(self):
        detector = detector_factory("Pilatus100K")  # small detectors makes calculation faster
        geo = geometry.Geometry(detector=detector)
        geo.setFit2D(100, detector.shape[1] // 3, detector.shape[0] // 3, tilt=1)
        rc = geo.position_array(use_cython=True)
        rp = geo.position_array(use_cython=False)
        delta = abs(rp - rc).max()
        self.assertLess(delta, 1e-5, "error on position is %s" % delta)


def suite():
    loader = unittest.defaultTestLoader.loadTestsFromTestCase
    testsuite = unittest.TestSuite()
    testsuite.addTest(loader(TestBug474))
    testsuite.addTest(loader(TestSolidAngle))
    testsuite.addTest(loader(TestBug88SolidAngle))
    testsuite.addTest(loader(TestRecprocalSpacingSquarred))
    testsuite.addTest(loader(TestCalcFrom))
    testsuite.addTest(loader(TestGeometry))
    testsuite.addTest(loader(TestFastPath))
    return testsuite


if __name__ == '__main__':
    runner = unittest.TextTestRunner()
    runner.run(suite())<|MERGE_RESOLUTION|>--- conflicted
+++ resolved
@@ -36,11 +36,7 @@
 __contact__ = "Jerome.Kieffer@ESRF.eu"
 __license__ = "MIT"
 __copyright__ = "European Synchrotron Radiation Facility, Grenoble, France"
-<<<<<<< HEAD
-__date__ = "31/01/2020"
-=======
 __date__ = "18/02/2020"
->>>>>>> 4cde2219
 
 
 import unittest
@@ -62,11 +58,6 @@
 from .utilstest import UtilsTest
 import fabio
 
-<<<<<<< HEAD
-timer = time.perf_counter
-
-=======
->>>>>>> 4cde2219
 
 class TestSolidAngle(unittest.TestCase):
     """
