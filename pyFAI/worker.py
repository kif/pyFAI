#!/usr/bin/env python
# -*- coding: utf-8 -*-
#
#    Project: Azimuthal integration
#             https://github.com/silx-kit/pyFAI
#
#    Copyright (C) 2015-2018 European Synchrotron Radiation Facility, Grenoble, France
#
#    Principal author:       Jérôme Kieffer (Jerome.Kieffer@ESRF.eu)
#
# Permission is hereby granted, free of charge, to any person obtaining a copy
# of this software and associated documentation files (the "Software"), to deal
# in the Software without restriction, including without limitation the rights
# to use, copy, modify, merge, publish, distribute, sublicense, and/or sell
# copies of the Software, and to permit persons to whom the Software is
# furnished to do so, subject to the following conditions:
#
# The above copyright notice and this permission notice shall be included in
# all copies or substantial portions of the Software.
#
# THE SOFTWARE IS PROVIDED "AS IS", WITHOUT WARRANTY OF ANY KIND, EXPRESS OR
# IMPLIED, INCLUDING BUT NOT LIMITED TO THE WARRANTIES OF MERCHANTABILITY,
# FITNESS FOR A PARTICULAR PURPOSE AND NONINFRINGEMENT. IN NO EVENT SHALL THE
# AUTHORS OR COPYRIGHT HOLDERS BE LIABLE FOR ANY CLAIM, DAMAGES OR OTHER
# LIABILITY, WHETHER IN AN ACTION OF CONTRACT, TORT OR OTHERWISE, ARISING FROM,
# OUT OF OR IN CONNECTION WITH THE SOFTWARE OR THE USE OR OTHER DEALINGS IN
# THE SOFTWARE.

"""This module contains the Worker class:

A tool able to perform azimuthal integration with:
additional saving capabilities like

- save as 2/3D structure in a HDF5 File
- read from HDF5 files

Aims at being integrated into a plugin like LImA or as model for the GUI

The configuration of this class is mainly done via a dictionary transmitted as a JSON string:
Here are the valid keys:

- "dist"
- "poni1"
- "poni2"
- "rot1"
- "rot3"
- "rot2"
- "pixel1"
- "pixel2"
- "splineFile"
- "wavelength"
- "poni" #path of the file
- "chi_discontinuity_at_0"
- "do_mask"
- "do_dark"
- "do_azimuthal_range"
- "do_flat"
- "do_2D"
- "azimuth_range_min"
- "azimuth_range_max"
- "polarization_factor"
- "nbpt_rad"
- "do_solid_angle"
- "do_radial_range"
- "do_poisson"
- "delta_dummy"
- "nbpt_azim"
- "flat_field"
- "radial_range_min"
- "dark_current"
- "do_polarization"
- "mask_file"
- "detector"
- "unit"
- "radial_range_max"
- "val_dummy"
- "do_dummy"
- "method"
"""


from __future__ import with_statement, print_function, division

__author__ = "Jerome Kieffer"
__contact__ = "Jerome.Kieffer@ESRF.eu"
__license__ = "MIT"
__copyright__ = "European Synchrotron Radiation Facility, Grenoble, France"
<<<<<<< HEAD
__date__ = "16/11/2018"
=======
__date__ = "30/10/2018"
>>>>>>> dab2c21a
__status__ = "development"

import threading
import os.path
import logging
import json

logger = logging.getLogger(__name__)

import numpy
import fabio
from .detectors import detector_factory
from .azimuthalIntegrator import AzimuthalIntegrator
from .distortion import Distortion
from . import units
from .preproc import preproc as preproc_numpy
try:
    from .ext.preproc import preproc
except ImportError as err:
    logger.warning("Unable to import Cython version of preproc: %s", err)
    preproc = preproc_numpy
    USE_CYTHON = False
else:
    USE_CYTHON = True


def make_ai(config):
    """Create an Azimuthal integrator from the configuration
    stand alone function !

    :param config: dict with all parameters
    :return: configured (but uninitialized) AzimuthalIntgrator
    """
    poni = config.get("poni")
    if poni and os.path.isfile(poni):
        ai = AzimuthalIntegrator.sload(poni)
    else:
        ai = AzimuthalIntegrator()

    detector = config.get("detector", None)
    if detector:
        ai.detector = detector_factory(detector)

    wavelength = config.get("wavelength", 0)
    if wavelength:
        if wavelength <= 0 or wavelength > 1e-6:
            logger.warning("Wavelength is in meter ... unlikely value %s", wavelength)
        ai.wavelength = wavelength

    splinefile = config.get("splineFile")
    if splinefile and os.path.isfile(splinefile):
        ai.detector.splineFile = splinefile

    for key in ("pixel1", "pixel2", "dist", "poni1", "poni2", "rot1", "rot2", "rot3"):
        value = config.get(key)
        if value is not None:
            ai.__setattr__(key, value)
    if config.get("chi_discontinuity_at_0"):
        ai.setChiDiscAtZero()

    mask_file = config.get("mask_file")
    if mask_file and config.get("do_mask"):
        if os.path.exists(mask_file):
            try:
                mask = fabio.open(mask_file).data
            except Exception as error:
                logger.error("Unable to load mask file %s, error %s", mask_file, error)
            else:
                ai.mask = mask

    dark_files = [i.strip() for i in config.get("dark_current", "").split(",")
                  if os.path.isfile(i.strip())]
    if dark_files and config.get("do_dark"):
        ai.set_darkfiles(dark_files)

    flat_files = [i.strip() for i in config.get("flat_field", "").split(",")
                  if os.path.isfile(i.strip())]
    if flat_files and config.get("do_flat"):
        ai.set_flatfiles(flat_files)

    return ai


class Worker(object):
    def __init__(self, azimuthalIntegrator=None,
                 shapeIn=(2048, 2048), shapeOut=(360, 500),
                 unit="r_mm", dummy=None, delta_dummy=None,
                 azimuthalIntgrator=None):
        """
        :param AzimuthalIntegrator azimuthalIntegrator: An AzimuthalIntegrator instance
        :param AzimuthalIntegrator azimuthalIntgrator: An AzimuthalIntegrator instance (deprecated)
        :param shapeIn: image size in input
        :param shapeOut: Integrated size: can be (1,2000) for 1D integration
        :param unit: can be "2th_deg, r_mm or q_nm^-1 ...
        """
        # TODO remove it in few month (added on 2016-08-04)
        if azimuthalIntgrator is not None:
            logger.warning("'Worker(azimuthalIntgrator=...)' parameter is deprecated cause it contains a typo. Please use 'azimuthalIntegrator='")
            azimuthalIntegrator = azimuthalIntgrator

        self._sem = threading.Semaphore()
        if azimuthalIntegrator is None:
            self.ai = AzimuthalIntegrator()
        else:
            self.ai = azimuthalIntegrator
#        self.config = {}
#        self.config_file = "azimInt.json"
#        self.nbpt_azim = 0
#        if type(config) == dict:
#            self.config = config
#        elif type(config) in types.StringTypes:
#            if os.path.isfile(config):
#                with open(config, "r") as f:
#                    self.config = json.load(f)
#                self.config_file(config)
#            else:
#                self.config = json.loads(config)
#        if self.config:
#            self.configure()
        self._normalization_factor = None  # Value of the monitor: divides the intensity by this value for normalization
        self.nbpt_azim, self.nbpt_rad = shapeOut
        self._unit = units.to_unit(unit)
        self.polarization_factor = None
        self.dummy = dummy
        self.delta_dummy = delta_dummy
        self.correct_solid_angle = True
        self.dark_current_image = None
        self.flat_field_image = None
        self.mask_image = None
        self.subdir = ""
        self.extension = None
        self.do_poisson = None
        self.needs_reset = True
        self.output = "numpy"  # exports as numpy array by default
        self.shape = shapeIn
        self.method = "csr"
        self.radial = None
        self.azimuthal = None
        self.radial_range = None
        self.azimuth_range = None
        self.safe = True

    def __repr__(self):
        """
        pretty print of myself
        """
        lstout = ["Azimuthal Integrator:", self.ai.__repr__(),
                  "Input image shape: %s" % list(self.shape),
                  "Number of points in radial direction: %s" % self.nbpt_rad,
                  "Number of points in azimuthal direction: %s" % self.nbpt_azim,
                  "Unit in radial dimension: %s" % self.unit,
                  "Correct for solid angle: %s" % self.correct_solid_angle,
                  "Polarization factor: %s" % self.polarization_factor,
                  "Dark current image: %s" % self.dark_current_image,
                  "Flat field image: %s" % self.flat_field_image,
                  "Mask image: %s" % self.mask_image,
                  "Dummy: %s,\tDelta_Dummy: %s" % (self.dummy, self.delta_dummy),
                  "Directory: %s, \tExtension: %s" % (self.subdir, self.extension),
                  "Radial range: %s" % self.radial_range,
                  "Azimuth range: %s" % self.azimuth_range]
        return os.linesep.join(lstout)

    def do_2D(self):
        return self.nbpt_azim > 1

    def reset(self):
        """
        this is just to force the integrator to initialize
        """
        if self.needs_reset:
            with self._sem:
                if self.needs_reset:
                    self.ai.reset()
                    self.needs_reset = False
        # print self.__repr__()

    def reconfig(self, shape=(2048, 2048), sync=False):
        """
        This is just to force the integrator to initialize with a given input image shape

        :param shape: shape of the input image
        :param sync: return only when synchronized
        """
        self.shape = shape
        self.ai.reset()
        self.warmup(sync)

    def process(self, data, variance=None, normalization_factor=1.0, writer=None, metadata=None):
        """
        Process a frame
        #TODO:
        dark, flat, sa are missing

        :param data: numpy array containing the input image
        :param writer: An open writer in which 'write' will be called with the result of the integration
        """

        with self._sem:
            monitor = self._normalization_factor * normalization_factor if self._normalization_factor else normalization_factor
        kwarg = {"unit": self.unit,
                 "dummy": self.dummy,
                 "delta_dummy": self.delta_dummy,
                 "method": self.method,
                 "polarization_factor": self.polarization_factor,
                 # "filename": None,
                 "safe": self.safe,
                 "data": data,
                 "correctSolidAngle": self.correct_solid_angle,
                 "safe": self.safe,
                 "variance": variance
                 }

        if metadata is not None:
            kwarg["metadata"] = metadata

        if monitor is not None:
            kwarg["normalization_factor"] = monitor

        if self.do_2D():
            kwarg["npt_rad"] = self.nbpt_rad
            kwarg["npt_azim"] = self.nbpt_azim
            # if "filename" in kwarg:
            #    if self.extension:
            #        kwarg["filename"] += self.extension
            #    else:
            #        kwarg["filename"] += ".azim"
        else:
            kwarg["npt"] = self.nbpt_rad
            # if "filename" in kwarg:
            #    if self.extension:
            #        kwarg["filename"] += self.extension
            #    else:
            #        kwarg["filename"] += ".xy"
        if self.do_poisson:
            kwarg["error_model"] = "poisson"
        else:
            kwarg["error_model"] = None

        if self.radial_range is not None:
            kwarg["radial_range"] = self.radial_range

        if self.azimuth_range is not None:
            kwarg["azimuth_range"] = self.azimuth_range

        error = None
        try:
            if self.do_2D():
                integrated_result = self.ai.integrate2d(**kwarg)
                self.radial = integrated_result.radial
                self.azimuthal = integrated_result.azimuthal
                result = integrated_result.intensity
                if variance is not None:
                    error = integrated_result.sigma
            else:
                integrated_result = self.ai.integrate1d(**kwarg)
                self.radial = integrated_result.radial
                self.azimuthal = None
                result = numpy.vstack(integrated_result).T

        except Exception as err:
            err2 = ["error in integration do_2d: %s" % self.do_2D(),
                    str(err.__class__.__name__),
                    str(err),
                    "data.shape: %s" % (data.shape,),
                    "data.size: %s" % data.size,
                    "ai:",
                    str(self.ai),
                    "method:",
                    kwarg.get("method")
                    # str(self.ai._csr_integrator),
                    # "csr size: %s" % self.ai._lut_integrator.size
                    ]
            logger.error("\n".join(err2))
            raise err

        if writer is not None:
            writer.write(integrated_result)

        if self.output == "numpy":
            if (variance is not  None) and (error is not None):
                return result, error
            else:
                return result

    def setSubdir(self, path):
        """
        Set the relative or absolute path for processed data
        """
        self.subdir = path

    def setExtension(self, ext):
        """
        enforce the extension of the processed data file written
        """
        if ext:
            self.extension = ext
        else:
            self.extension = None

    def setDarkcurrentFile(self, imagefile):
        self.ai.set_darkfiles(imagefile)
        self.dark_current_image = imagefile

    def setFlatfieldFile(self, imagefile):
        self.ai.set_flatfiles(imagefile)
        self.flat_field_image = imagefile

    def setJsonConfig(self, jsonconfig):
        print("start config ...")
        if os.path.isfile(jsonconfig):
            with open(jsonconfig, "r") as f:
                config = json.load(f)
        else:
            config = json.loads(jsonconfig)
        if "poni" in config:
            poni = config["poni"]
            if poni and os.path.isfile(poni):
                self.ai = AzimuthalIntegrator.sload(poni)

        detector = config.get("detector", "detector")
        self.ai.detector = detector_factory(detector)

        if "wavelength" in config:
            wavelength = config["wavelength"]
            try:
                fwavelength = float(wavelength)
            except ValueError:
                logger.error("Unable to convert wavelength to float: %s", wavelength)
            else:
                if fwavelength <= 0 or fwavelength > 1e-6:
                    logger.warning("Wavelength is in meter ... unlikely value %s", fwavelength)
                self.ai.wavelength = fwavelength

        splineFile = config.get("splineFile")
        if splineFile and os.path.isfile(splineFile):
            self.ai.detector.splineFile = splineFile
        self.ai.pixel1 = float(config.get("pixel1", 1))
        self.ai.pixel2 = float(config.get("pixel2", 1))
        self.ai.dist = config.get("dist", 1)
        self.ai.poni1 = config.get("poni1", 0)
        self.ai.poni2 = config.get("poni2", 0)
        self.ai.rot1 = config.get("rot1", 0)
        self.ai.rot2 = config.get("rot2", 0)
        self.ai.rot3 = config.get("rot3", 0)

        if config.get("chi_discontinuity_at_0"):
            self.ai.setChiDiscAtZero()
        else:
            self.ai.setChiDiscAtPi()

        mask_file = config.get("mask_file")
        do_mask = config.get("do_mask")
        if mask_file and os.path.exists(mask_file) and do_mask:
            try:
                mask = fabio.open(mask_file).data
            except Exception as error:
                logger.error("Unable to load mask file %s, error %s", mask_file, error)
            else:
                self.ai.mask = mask
                self.mask_image = os.path.abspath(mask_file)

        self.ai.set_darkfiles([i.strip() for i in config.get("dark_current", "").split(",")
                               if os.path.isfile(i.strip())])
        self.ai.set_flatfiles([i.strip() for i in config.get("flat_field", "").split(",")
                               if os.path.isfile(i.strip())])
        self.dark_current_image = self.ai.darkfiles
        self.flat_field_image = self.ai.flatfiles
        if config.get("do_2D"):
            self.nbpt_azim = int(config.get("nbpt_azim"))
        else:
            self.nbpt_azim = 1
        if config.get("nbpt_rad"):
            self.nbpt_rad = int(config["nbpt_rad"])
        self.unit = units.to_unit(config.get("unit", units.TTH_DEG))
        self.do_poisson = config.get("do_poisson")
        if config.get("do_polarization"):
            self.polarization_factor = config.get("polarization_factor")
        else:
            self.polarization_factor = None

        if config.get("do_OpenCL"):
            self.method = "csr_ocl"
        else:
            self.method = "csr"

        logger.info(self.ai.__repr__())
        self.reset()
        # For now we do not calculate the LUT as the size of the input image is unknown

    def set_unit(self, value):
        self._unit = units.to_unit(value)

    def get_unit(self):
        return self._unit

    unit = property(get_unit, set_unit)

    def set_error_model(self, value):
        if value == "poisson":
            self.do_poisson = True
        elif value is None or value == "":
            self.do_poisson = False
        else:
            raise RuntimeError("Unsupported error model '%s'" % value)

    def get_error_model(self):
        if self.do_poisson:
            return "poisson"
        return None
    error_model = property(get_error_model, set_error_model)

    def get_config(self):
        """return configuration as a dictionary"""
        config = {"unit": str(self.unit)}
        for key in ["dist", "poni1", "poni2", "rot1", "rot3", "rot2", "pixel1", "pixel2", "splineFile", "wavelength"]:
            try:
                config[key] = self.ai.__getattribute__(key)
            except:
                pass
        for key in ["nbpt_azim", "nbpt_rad", "polarization_factor", "dummy", "delta_dummy",
                    "correct_solid_angle", "dark_current_image", "flat_field_image",
                    "mask_image", "do_poisson", "shape", "method"]:
            try:
                config[key] = self.__getattribute__(key)
            except:
                pass

        return config
#
#    "poni" #path of the file
#
#    "chi_discontinuity_at_0"
#    "do_mask"
#    "do_dark"
#    "do_azimuthal_range"
#    "do_flat"
#    "do_2D"
#    "azimuth_range_min"
#    "azimuth_range_max"
#
#    "polarization_factor"
#    "nbpt_rad"
#    "do_solid_angle"
#    "do_radial_range"
#    "do_poisson"
#    "delta_dummy"
#    "nbpt_azim"
#    "flat_field"
#    "radial_range_min"
#    "dark_current"
#    "do_polarization"
#    "mask_file"
#    "detector"
#    "unit"
#    "radial_range_max"
#    "val_dummy"
#    "do_dummy"
#    "method"
# }

    def get_json_config(self):
        """return configuration as a JSON string"""
        pass  # TODO

    def save_config(self, filename=None):
        if not filename:
            filename = self.config_file

    def warmup(self, sync=False):
        """
        Process a dummy image to ensure everything is initialized

        :param sync: wait for processing to be finished

        """
        t = threading.Thread(target=self.process,
                             name="init2d",
                             args=(numpy.zeros(self.shape, dtype=numpy.float32),))
        t.start()
        if sync:
            t.join()

    def get_normalization_factor(self):
        with self._sem:
            return self._normalization_factor

    def set_normalization_factor(self, value):
        with self._sem:
            self._normalization_factor = value
    normalization_factor = property(get_normalization_factor, set_normalization_factor)

    __call__ = process


class PixelwiseWorker(object):
    """
    Simple worker doing dark, flat, solid angle and polarization correction
    """
    def __init__(self, dark=None, flat=None, solidangle=None, polarization=None,
                 mask=None, dummy=None, delta_dummy=None, device=None,
                 empty=None, dtype="float32"):
        """Constructor of the worker

        :param dark: array
        :param flat: array
        :param solidangle: solid-angle array
        :param polarization: numpy array with 2D polarization corrections
        :param device: Used to influance OpenCL behavour: can be "cpu", "GPU", "Acc" or even an OpenCL context
        :param empty: value given for empty pixels by default
        :param dtype: unit (and precision) in which to perform calculation: float32 or float64
        """
        self.ctx = None
        if dark is not None:
            self.dark = numpy.ascontiguousarray(dark, dtype=numpy.float32)
        else:
            self.dark = None
        if flat is not None:
            self.flat = numpy.ascontiguousarray(flat, dtype=numpy.float32)
        else:
            self.flat = None
        if solidangle is not None:
            self.solidangle = numpy.ascontiguousarray(solidangle, dtype=numpy.float32)
        else:
            self.solidangle = None
        if polarization is not None:
            self.polarization = numpy.ascontiguousarray(polarization, dtype=numpy.float32)
        else:
            self.polarization = None

        if mask is None:
            self.mask = False
        elif mask.min() < 0 and mask.max() == 0:  # 0 is valid, <0 is invalid
            self.mask = (mask < 0).astype(numpy.int8)
        else:
            self.mask = mask.astype(numpy.int8)

        self.dummy = dummy
        self.delta_dummy = delta_dummy
        self.empty = float(empty) if empty else 0.0
        self.dtype = numpy.dtype(dtype).type

    def process(self, data, variance=None, normalization_factor=None,
                use_cython=USE_CYTHON):
        """
        Process the data and apply a normalization factor
        :param data: input data
        :param variance: the variance associated to the data
        :param normalization: normalization factor
        :return: processed data, optionally with the assiciated error if variance is provided
        """
        propagate_error = (variance is not None)
        if use_cython:
            method = preproc
        else:
            method = preproc_numpy
        temp_data = method(data,
                           variance=variance,
                           dark=self.dark,
                           flat=self.flat,
                           solidangle=self.solidangle,
                           polarization=self.polarization,
                           absorption=None,
                           mask=self.mask,
                           dummy=self.dummy,
                           delta_dummy=self.delta_dummy,
                           normalization_factor=normalization_factor,
                           empty=self.empty,
                           poissonian=0,
                           dtype=self.dtype)
        if propagate_error:
            proc_data = temp_data[..., 0]
            proc_variance = temp_data[..., 1]
            proc_norm = temp_data[..., 2]
            proc_data /= proc_norm
            proc_error = numpy.sqrt(proc_variance) / proc_norm
            return proc_data, proc_error
        else:
            proc_data = temp_data
            return proc_data

    __call__ = process


class DistortionWorker(object):
    """
    Simple worker doing dark, flat, solid angle and polarization correction
    """
    def __init__(self, detector=None, dark=None, flat=None, solidangle=None, polarization=None,
                 mask=None, dummy=None, delta_dummy=None, device=None):
        """Constructor of the worker
        :param dark: array
        :param flat: array
        :param solidangle: solid-angle array
        :param polarization: numpy array with 2D polarization corrections
        :param device: Used to influance OpenCL behavour: can be "cpu", "GPU", "Acc" or even an OpenCL context

        """

        self.ctx = None
        if dark is not None:
            self.dark = numpy.ascontiguousarray(dark, dtype=numpy.float32)
        else:
            self.dark = None
        if flat is not None:
            self.flat = numpy.ascontiguousarray(flat, dtype=numpy.float32)
        else:
            self.flat = None
        if solidangle is not None:
            self.solidangle = numpy.ascontiguousarray(solidangle, dtype=numpy.float32)
        else:
            self.solidangle = None
        if polarization is not None:
            self.polarization = numpy.ascontiguousarray(polarization, dtype=numpy.float32)
        else:
            self.polarization = None

        if mask is None:
            self.mask = False
        elif mask.min() < 0 and mask.max() == 0:  # 0 is valid, <0 is invalid
            self.mask = (mask < 0)
        else:
            self.mask = mask.astype(bool)

        self.dummy = dummy
        self.delta_dummy = delta_dummy
        if device is not None:
            logger.warning("GPU is not yet implemented")

        if detector is None:
            self.distortion = None
        else:
            self.distortion = Distortion(detector, method="LUT", device=device,
                                         mask=self.mask, empty=self.dummy or 0)

    def process(self, data, variance=None,
                normalization_factor=1.0):
        """
        Process the data and apply a normalization factor
        :param data: input data
        :param variance: the variance associated to the data
        :param normalization: normalization factor
        :return: processed data
        
        """
        proc_data = preproc(data,
                            variance=variance,
                            dark=self.dark,
                            flat=self.flat,
                            solidangle=self.solidangle,
                            polarization=self.polarization,
                            absorption=None,
                            mask=self.mask,
                            dummy=self.dummy,
                            delta_dummy=self.delta_dummy,
                            normalization_factor=normalization_factor,
                            empty=None)

        if self.distortion is not None:
            return self.distortion.correct(proc_data, self.dummy, self.delta_dummy)
        else:
            return data

    __call__ = process<|MERGE_RESOLUTION|>--- conflicted
+++ resolved
@@ -85,11 +85,7 @@
 __contact__ = "Jerome.Kieffer@ESRF.eu"
 __license__ = "MIT"
 __copyright__ = "European Synchrotron Radiation Facility, Grenoble, France"
-<<<<<<< HEAD
 __date__ = "16/11/2018"
-=======
-__date__ = "30/10/2018"
->>>>>>> dab2c21a
 __status__ = "development"
 
 import threading
