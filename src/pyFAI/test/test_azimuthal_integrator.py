--- conflicted
+++ resolved
@@ -33,11 +33,7 @@
 __contact__ = "Jerome.Kieffer@ESRF.eu"
 __license__ = "MIT"
 __copyright__ = "European Synchrotron Radiation Facility, Grenoble, France"
-<<<<<<< HEAD
-__date__ = "26/04/2024"
-=======
 __date__ = "30/04/2024"
->>>>>>> 370250a2
 
 import unittest
 import os
